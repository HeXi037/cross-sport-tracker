--- conflicted
+++ resolved
@@ -11,7 +11,8 @@
 
 export default function PlayersPage() {
   const [players, setPlayers] = useState<Player[]>([]);
-  const [recentMatches, setRecentMatches] = useState<Record<string, string | null>>({});
+  const [recentMatches, setRecentMatches] =
+    useState<Record<string, string | null>>({});
   const [name, setName] = useState("");
   const [search, setSearch] = useState("");
   const [debouncedSearch, setDebouncedSearch] = useState("");
@@ -31,7 +32,7 @@
       } else {
         setError("Failed to load players.");
       }
-    } catch (err) {
+    } catch {
       setError("Unable to reach the server.");
     } finally {
       setLoading(false);
@@ -58,9 +59,10 @@
       const entries = await Promise.all(
         players.map(async (p) => {
           try {
-            const r = await apiFetch(`/v0/matches?playerId=${encodeURIComponent(p.id)}`, {
-              cache: "no-store",
-            });
+            const r = await apiFetch(
+              `/v0/matches?playerId=${encodeURIComponent(p.id)}`,
+              { cache: "no-store" }
+            );
             if (r.ok) {
               const data = (await r.json()) as { id: string }[];
               return [p.id, data[0]?.id ?? null] as const;
@@ -96,7 +98,8 @@
         let message = "Failed to create player.";
         if (data) {
           if (typeof data["detail"] === "string") message = data["detail"];
-          else if (typeof data["message"] === "string") message = data["message"];
+          else if (typeof data["message"] === "string")
+            message = data["message"];
         }
         setError(message);
         return;
@@ -112,7 +115,6 @@
   return (
     <main className="container">
       <h1 className="heading">Players</h1>
-<<<<<<< HEAD
       {loading && players.length === 0 ? (
         <div>Loading players…</div>
       ) : (
@@ -127,7 +129,11 @@
             {filteredPlayers.map((p) => (
               <li key={p.id}>
                 <Link
-                  href={recentMatches[p.id] ? `/matches/${recentMatches[p.id]}` : `/players/${p.id}`}
+                  href={
+                    recentMatches[p.id]
+                      ? `/matches/${recentMatches[p.id]}`
+                      : `/players/${p.id}`
+                  }
                 >
                   {p.name}
                 </Link>
@@ -136,23 +142,6 @@
           </ul>
         </>
       )}
-=======
-      <input
-        className="input mb-2"
-        value={search}
-        onChange={(e) => setSearch(e.target.value)}
-        placeholder="search"
-      />
-      <ul>
-        {filteredPlayers.map((p) => (
-          <li key={p.id}>
-            <Link href={recentMatches[p.id] ? `/matches/${recentMatches[p.id]}` : `/players/${p.id}`}>
-              {p.name}
-            </Link>
-          </li>
-        ))}
-      </ul>
->>>>>>> d575f97e
       <input
         className="input"
         value={name}
@@ -160,9 +149,9 @@
         placeholder="name"
       />
       <button
-        className="button"
-        onClick={create}
-        disabled={name.trim() === ""}
+      className="button"
+      onClick={create}
+      disabled={name.trim() === ""}
       >
         Add
       </button>
