from typing import Dict, List, Literal, Optional, Tuple
from datetime import datetime
from pydantic import BaseModel, Field, model_validator


# Basic DTOs
class SportOut(BaseModel):
    id: str
    name: str


class RuleSetOut(BaseModel):
    id: str
    sport_id: str
    name: str
    config: dict


class PlayerCreate(BaseModel):
    name: str = Field(
        ..., min_length=1, max_length=50, pattern=r"^[A-Za-z0-9 '-]+$"
    )
    club_id: Optional[str] = None
    photo_url: Optional[str] = None
    location: Optional[str] = None
    ranking: Optional[int] = None


class PlayerOut(BaseModel):
    id: str
    name: str
    club_id: Optional[str] = None
<<<<<<< HEAD
    metrics: Optional[Dict[str, Dict[str, int]]] = None
    milestones: Optional[Dict[str, List[str]]] = None
=======
    photo_url: Optional[str] = None
    location: Optional[str] = None
    ranking: Optional[int] = None

>>>>>>> 3f14bb51

class PlayerNameOut(BaseModel):
    id: str
    name: str


class PlayerListOut(BaseModel):
    players: List[PlayerOut]
    total: int
    limit: int
    offset: int


class PlayerNameOut(BaseModel):
    id: str
    name: str


class LeaderboardEntryOut(BaseModel):
    rank: int
    playerId: str
    playerName: str
    rating: float
    rankChange: int
    sets: int
    setsWon: int
    setsLost: int
    setDiff: int


class LeaderboardOut(BaseModel):
    sport: str
    leaders: List[LeaderboardEntryOut]
    total: int
    limit: int
    offset: int


class Participant(BaseModel):
    side: Literal["A", "B"]
    playerIds: List[str]


class MatchCreate(BaseModel):
    sport: str
    rulesetId: Optional[str] = None
    participants: List[Participant]
    bestOf: Optional[int] = None
    playedAt: Optional[datetime] = None
    location: Optional[str] = None


class ParticipantByName(BaseModel):
    side: Literal["A", "B"]
    playerNames: List[str]


class MatchCreateByName(BaseModel):
    sport: str
    rulesetId: Optional[str] = None
    participants: List[ParticipantByName]
    bestOf: Optional[int] = None
    playedAt: Optional[datetime] = None
    location: Optional[str] = None


class SetsIn(BaseModel):
    sets: List[Tuple[int, int]]


class EventIn(BaseModel):
    type: Literal["POINT", "ROLL", "UNDO", "HOLE"]
    by: Optional[Literal["A", "B"]] = None
    pins: Optional[int] = None
    side: Optional[Literal["A", "B"]] = None
    hole: Optional[int] = None
    strokes: Optional[int] = None

    @model_validator(mode="after")
    def _validate_hole(cls, values):
        if values.type == "HOLE":
            missing = [
                field
                for field in ("side", "hole", "strokes")
                if getattr(values, field) is None
            ]
            if missing:
                raise ValueError(
                    "side, hole, and strokes are required for HOLE events"
                )
        return values


# Response models
class ParticipantOut(BaseModel):
    id: str
    side: Literal["A", "B"]
    playerIds: List[str]


class ScoreEventOut(BaseModel):
    id: str
    type: str
    payload: dict
    createdAt: datetime


class MatchIdOut(BaseModel):
    id: str


class MatchSummaryOut(BaseModel):
    id: str
    sport: str
    bestOf: Optional[int] = None
    playedAt: Optional[datetime] = None
    location: Optional[str] = None


class MatchOut(MatchSummaryOut):
    rulesetId: Optional[str] = None
    participants: List[ParticipantOut]
    events: List[ScoreEventOut]
    summary: Optional[dict] = None


class VersusRecord(BaseModel):
    playerId: str
    playerName: str
    wins: int
    losses: int
    winPct: float


class SportFormatStats(BaseModel):
    sport: str
    format: str
    wins: int
    losses: int
    winPct: float


class StreakSummary(BaseModel):
    current: int
    longestWin: int
    longestLoss: int

    @property
    def description(self) -> str:
        if self.current > 0:
            return f"Won {self.current} in a row"
        if self.current < 0:
            return f"Lost {abs(self.current)} in a row"
        return "No games played"


class PlayerStatsOut(BaseModel):
    playerId: str
    bestAgainst: Optional[VersusRecord] = None
    worstAgainst: Optional[VersusRecord] = None
    bestWith: Optional[VersusRecord] = None
    worstWith: Optional[VersusRecord] = None
    rollingWinPct: Optional[list[float]] = None
    sportFormatStats: list[SportFormatStats] = []
    streaks: Optional[StreakSummary] = None


class UserCreate(BaseModel):
    username: str
    password: str
    is_admin: bool = False


class UserLogin(BaseModel):
    username: str
    password: str


class TokenOut(BaseModel):
    access_token: str
    token_type: str = "bearer"


class TournamentCreate(BaseModel):
    sport: str
    name: str
    clubId: Optional[str] = None


class TournamentOut(BaseModel):
    id: str
    sport: str
    name: str
    clubId: Optional[str] = None


class StageCreate(BaseModel):
    type: Literal["round_robin", "single_elim"]


class StageOut(BaseModel):
    id: str
    tournamentId: str
    type: str


class CommentCreate(BaseModel):
    content: str = Field(..., min_length=1, max_length=500)


class CommentOut(BaseModel):
    id: str
    playerId: str
    userId: str
    username: str
    content: str
    createdAt: datetime<|MERGE_RESOLUTION|>--- conflicted
+++ resolved
@@ -30,15 +30,12 @@
     id: str
     name: str
     club_id: Optional[str] = None
-<<<<<<< HEAD
+    photo_url: Optional[str] = None
+    location: Optional[str] = None
+    ranking: Optional[int] = None
     metrics: Optional[Dict[str, Dict[str, int]]] = None
     milestones: Optional[Dict[str, List[str]]] = None
-=======
-    photo_url: Optional[str] = None
-    location: Optional[str] = None
-    ranking: Optional[int] = None
-
->>>>>>> 3f14bb51
+
 
 class PlayerNameOut(BaseModel):
     id: str
