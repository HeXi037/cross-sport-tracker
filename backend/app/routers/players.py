import uuid
from collections import defaultdict

from fastapi import APIRouter, Depends, Response
from sqlalchemy import func, select
from sqlalchemy.ext.asyncio import AsyncSession

from ..db import get_session
from ..exceptions import ProblemDetail, PlayerAlreadyExists, PlayerNotFound
from ..models import Match, MatchParticipant, Player, User
from ..schemas import (
    PlayerCreate,
    PlayerListOut,
    PlayerNameOut,
    PlayerOut,
    PlayerStatsOut,
    SportFormatStats,
    StreakSummary,
    VersusRecord,
    SportFormatStats,
    StreakSummary,
)
<<<<<<< HEAD
=======
from ..exceptions import ProblemDetail, PlayerAlreadyExists, PlayerNotFound
>>>>>>> cce1665f
from ..services import (
    compute_sport_format_stats,
    compute_streaks,
    rolling_win_percentage,
)
from .admin import require_admin

# Resource-only prefix; versioning added in main.py
router = APIRouter(
    prefix="/players",
    tags=["players"],
    responses={400: {"model": ProblemDetail}, 404: {"model": ProblemDetail}},
)


# POST /api/v0/players
@router.post("", response_model=PlayerOut)
async def create_player(body: PlayerCreate, session: AsyncSession = Depends(get_session)):
    exists = (await session.execute(select(Player).where(Player.name == body.name))).scalar_one_or_none()
    if exists:
        raise PlayerAlreadyExists(body.name)
    pid = uuid.uuid4().hex
    p = Player(id=pid, name=body.name, club_id=body.club_id)
    session.add(p)
    await session.commit()
    return PlayerOut(
        id=pid,
        name=p.name,
        club_id=p.club_id,
        photo_url=p.photo_url,
        location=p.location,
        ranking=p.ranking,
    )
<<<<<<< HEAD

=======
>>>>>>> cce1665f

# GET /api/v0/players
@router.get("", response_model=PlayerListOut)
async def list_players(
    q: str = "",
    limit: int = 50,
    offset: int = 0,
    session: AsyncSession = Depends(get_session),
):
    stmt = select(Player).where(Player.deleted_at.is_(None))
    count_stmt = select(func.count()).select_from(Player).where(Player.deleted_at.is_(None))
    if q:
        stmt = stmt.where(Player.name.ilike(f"%{q}%"))
        count_stmt = count_stmt.where(Player.name.ilike(f"%{q}%"))
    total = (await session.execute(count_stmt)).scalar()
    stmt = stmt.limit(limit).offset(offset)
    rows = (await session.execute(stmt)).scalars().all()
    players = [
        PlayerOut(
            id=p.id,
            name=p.name,
            club_id=p.club_id,
            photo_url=p.photo_url,
            location=p.location,
            ranking=p.ranking,
        )
        for p in rows
    ]
    return PlayerListOut(players=players, total=total, limit=limit, offset=offset)


# GET /api/v0/players/by-ids?ids=...
@router.get("/by-ids", response_model=list[PlayerNameOut])
async def players_by_ids(ids: str = "", session: AsyncSession = Depends(get_session)):
    id_list = [i for i in ids.split(",") if i]
    if not id_list:
        return []
    rows = (
        await session.execute(select(Player).where(Player.id.in_(id_list)))
    ).scalars().all()
    return [PlayerNameOut(id=p.id, name=p.name) for p in rows]


# GET /api/v0/players/{player_id}
@router.get("/{player_id}", response_model=PlayerOut)
async def get_player(player_id: str, session: AsyncSession = Depends(get_session)):
    p = await session.get(Player, player_id)
    if not p or p.deleted_at is not None:
        raise PlayerNotFound(player_id)
    return PlayerOut(
        id=p.id,
        name=p.name,
        club_id=p.club_id,
        photo_url=p.photo_url,
        location=p.location,
        ranking=p.ranking,
    )


# DELETE /api/v0/players/{player_id}
@router.delete("/{player_id}", status_code=204)
async def delete_player(
    player_id: str,
    session: AsyncSession = Depends(get_session),
    user: User = Depends(require_admin),
):
    p = await session.get(Player, player_id)
    if not p or p.deleted_at is not None:
        raise PlayerNotFound(player_id)
    p.deleted_at = func.now()
    await session.commit()
    return Response(status_code=204)


def _winner_from_summary(summary: dict | None) -> str | None:
    if not summary:
        return None
    for key in ("sets", "points", "games", "total", "score"):
        val = summary.get(key)
        if isinstance(val, dict):
            a = val.get("A")
            b = val.get("B")
            if isinstance(a, (int, float)) and isinstance(b, (int, float)):
                if a > b:
                    return "A"
                if b > a:
                    return "B"
    return None


@router.get("/{player_id}/stats", response_model=PlayerStatsOut)
async def player_stats(
    player_id: str,
    span: int = 10,
    session: AsyncSession = Depends(get_session),
):
    p = await session.get(Player, player_id)
    if not p:
        raise PlayerNotFound(player_id)

    stmt = select(Match, MatchParticipant).join(MatchParticipant).where(Match.deleted_at.is_(None))
    rows = [
        r
        for r in (await session.execute(stmt)).all()
        if player_id in r.MatchParticipant.player_ids
    ]
    rows.sort(key=lambda r: (r.Match.played_at, r.Match.id))
    if not rows:
        return PlayerStatsOut(playerId=player_id)

    match_ids = [r.Match.id for r in rows]
    parts = (
        await session.execute(
            select(MatchParticipant).where(MatchParticipant.match_id.in_(match_ids))
        )
    ).scalars().all()
    match_to_parts = defaultdict(list)
    for part in parts:
        match_to_parts[part.match_id].append(part)

    opp_stats: dict[str, dict[str, int]] = defaultdict(lambda: {"wins": 0, "total": 0})
    team_stats: dict[str, dict[str, int]] = defaultdict(lambda: {"wins": 0, "total": 0})
    wins = losses = 0
    results: list[bool] = []
    match_summary: list[tuple[str, int, bool]] = []

    for row in rows:
        match, mp = row.Match, row.MatchParticipant
        winner = _winner_from_summary(match.details)
        if winner is None:
            continue
        is_win = winner == mp.side
        if is_win:
            wins += 1
        else:
            losses += 1
        results.append(is_win)
        match_summary.append((match.sport_id, len(mp.player_ids), is_win))

        teammates = [pid for pid in mp.player_ids if pid != player_id]
        for tid in teammates:
            team_stats[tid]["total"] += 1
            if is_win:
                team_stats[tid]["wins"] += 1

        others = [p for p in match_to_parts[match.id] if p.id != mp.id]
        opp_ids = [pid for part in others for pid in part.player_ids]
        for oid in opp_ids:
            opp_stats[oid]["total"] += 1
            if is_win:
                opp_stats[oid]["wins"] += 1

    needed_ids = set(list(opp_stats.keys()) + list(team_stats.keys()))
    if needed_ids:
        players = (
            await session.execute(select(Player).where(Player.id.in_(needed_ids)))
        ).scalars().all()
        id_to_name = {pl.id: pl.name for pl in players}
    else:
        id_to_name = {}

    def to_record(pid: str, stats: dict[str, int]) -> VersusRecord:
        wins_ = stats["wins"]
        total = stats["total"]
        losses_ = total - wins_
        win_pct = wins_ / total if total else 0.0
        return VersusRecord(
            playerId=pid,
            playerName=id_to_name.get(pid, ""),
            wins=wins_,
            losses=losses_,
            winPct=win_pct,
        )

    best_against = worst_against = best_with = worst_with = None
    if opp_stats:
        records = [to_record(pid, s) for pid, s in opp_stats.items()]
        best_against = max(records, key=lambda r: r.winPct)
        worst_against = min(records, key=lambda r: r.winPct)

    with_records: list[VersusRecord] = []
    if team_stats:
        with_records = [to_record(pid, s) for pid, s in team_stats.items()]
        best_with = max(with_records, key=lambda r: r.winPct)
        worst_with = min(with_records, key=lambda r: r.winPct)

    sf_stats = [
        SportFormatStats(
            sport=s,
            format={1: "singles", 2: "doubles"}.get(t, f"{t}-player"),
            wins=val["wins"],
            losses=val["losses"],
            winPct=val["winPct"],
        )
        for (s, t), val in compute_sport_format_stats(match_summary).items()
    ]

    streak_info = compute_streaks(results)
    streaks = StreakSummary(**streak_info)

    rolling = rolling_win_percentage(results, span) if results else []

    sf_stats = [
        SportFormatStats(
            sport=s,
            format={1: "singles", 2: "doubles"}.get(t, f"{t}-player"),
            wins=val["wins"],
            losses=val["losses"],
            winPct=val["winPct"],
        )
        for (s, t), val in compute_sport_format_stats(match_summary).items()
    ]

    streak_info = compute_streaks(results)
    streaks = StreakSummary(**streak_info)

    rolling = rolling_win_percentage(results, span) if results else []

    return PlayerStatsOut(
        playerId=player_id,
        wins=wins,
        losses=losses,
        bestAgainst=best_against,
        worstAgainst=worst_against,
        bestWith=best_with,
        worstWith=worst_with,
<<<<<<< HEAD
        withRecords=with_records,
        rollingWinPct=rolling,
        sportFormatStats=sf_stats,
        streaks=streaks,
    )

=======
        rollingWinPct=rolling,
        sportFormatStats=sf_stats,
        streaks=streaks,
    )
>>>>>>> cce1665f
<|MERGE_RESOLUTION|>--- conflicted
+++ resolved
@@ -17,13 +17,7 @@
     SportFormatStats,
     StreakSummary,
     VersusRecord,
-    SportFormatStats,
-    StreakSummary,
 )
-<<<<<<< HEAD
-=======
-from ..exceptions import ProblemDetail, PlayerAlreadyExists, PlayerNotFound
->>>>>>> cce1665f
 from ..services import (
     compute_sport_format_stats,
     compute_streaks,
@@ -57,10 +51,7 @@
         location=p.location,
         ranking=p.ranking,
     )
-<<<<<<< HEAD
-
-=======
->>>>>>> cce1665f
+
 
 # GET /api/v0/players
 @router.get("", response_model=PlayerListOut)
@@ -263,22 +254,6 @@
 
     rolling = rolling_win_percentage(results, span) if results else []
 
-    sf_stats = [
-        SportFormatStats(
-            sport=s,
-            format={1: "singles", 2: "doubles"}.get(t, f"{t}-player"),
-            wins=val["wins"],
-            losses=val["losses"],
-            winPct=val["winPct"],
-        )
-        for (s, t), val in compute_sport_format_stats(match_summary).items()
-    ]
-
-    streak_info = compute_streaks(results)
-    streaks = StreakSummary(**streak_info)
-
-    rolling = rolling_win_percentage(results, span) if results else []
-
     return PlayerStatsOut(
         playerId=player_id,
         wins=wins,
@@ -287,16 +262,8 @@
         worstAgainst=worst_against,
         bestWith=best_with,
         worstWith=worst_with,
-<<<<<<< HEAD
         withRecords=with_records,
         rollingWinPct=rolling,
         sportFormatStats=sf_stats,
         streaks=streaks,
-    )
-
-=======
-        rollingWinPct=rolling,
-        sportFormatStats=sf_stats,
-        streaks=streaks,
-    )
->>>>>>> cce1665f
+    )