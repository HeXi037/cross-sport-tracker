import os
import sys
<<<<<<< HEAD
import pytest

sys.path.append(os.path.abspath(os.path.join(os.path.dirname(__file__), "..")))
=======
import asyncio
from typing import Optional

import pytest

sys.path.append(os.path.abspath(os.path.join(os.path.dirname(__file__), "..")))

>>>>>>> 44504a8f
from app import db

# A sufficiently long JWT secret for tests
TEST_JWT_SECRET = "x" * 32
os.environ.setdefault("JWT_SECRET", TEST_JWT_SECRET)
os.environ.setdefault("DATABASE_URL", "sqlite+aiosqlite:///:memory:")


@pytest.fixture(autouse=True)
def _db(monkeypatch):
    """Provide a clean in-memory database for each test."""
    if not os.getenv("DATABASE_URL"):
        monkeypatch.setenv("DATABASE_URL", "sqlite+aiosqlite:///:memory:")
    db.engine = None
    db.AsyncSessionLocal = None
    yield
    if db.engine is not None:
        db.engine.sync_engine.dispose()
    db.engine = None
    db.AsyncSessionLocal = None


@pytest.fixture(autouse=True)
def jwt_secret(monkeypatch):
    """Ensure a strong JWT secret is present for all tests."""
    monkeypatch.setenv("JWT_SECRET", TEST_JWT_SECRET)
    yield


async def _create_schema(engine) -> None:
    """Create all database tables for the given engine."""

    async with engine.begin() as conn:
        await conn.run_sync(db.Base.metadata.create_all)


@pytest.fixture(autouse=True, scope="module")
def ensure_schema(request):
    """Rebuild database schema if the engine/session have been reset.

    This fixture checks whether ``db.engine`` or ``db.AsyncSessionLocal`` have
    been cleared or point to a different database URL. If so, it recreates the
    engine and rebuilds the full schema. Modules that wish to keep their
    database across tests can apply the ``@pytest.mark.preserve_db`` marker to
    opt out of the final reset.
    """

    desired_url: Optional[str] = os.getenv("DATABASE_URL")
    if desired_url and (
        db.engine is None
        or db.AsyncSessionLocal is None
        or str(db.engine.url) != desired_url
    ):
        # Recreate engine/session for the desired URL and build schema
        db.engine = None
        db.AsyncSessionLocal = None
        engine = db.get_engine()
        asyncio.run(_create_schema(engine))

    yield

    if request.node.get_closest_marker("preserve_db"):
        return

    # Reset global engine/session so the next module starts with a clean slate
    db.engine = None
    db.AsyncSessionLocal = None<|MERGE_RESOLUTION|>--- conflicted
+++ resolved
@@ -1,10 +1,5 @@
 import os
 import sys
-<<<<<<< HEAD
-import pytest
-
-sys.path.append(os.path.abspath(os.path.join(os.path.dirname(__file__), "..")))
-=======
 import asyncio
 from typing import Optional
 
@@ -12,7 +7,6 @@
 
 sys.path.append(os.path.abspath(os.path.join(os.path.dirname(__file__), "..")))
 
->>>>>>> 44504a8f
 from app import db
 
 # A sufficiently long JWT secret for tests
@@ -44,7 +38,6 @@
 
 async def _create_schema(engine) -> None:
     """Create all database tables for the given engine."""
-
     async with engine.begin() as conn:
         await conn.run_sync(db.Base.metadata.create_all)
 
@@ -59,7 +52,6 @@
     database across tests can apply the ``@pytest.mark.preserve_db`` marker to
     opt out of the final reset.
     """
-
     desired_url: Optional[str] = os.getenv("DATABASE_URL")
     if desired_url and (
         db.engine is None
