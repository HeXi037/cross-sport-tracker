import os
import re
import hashlib
import uuid
from datetime import datetime, timedelta
from fastapi import APIRouter, Depends, HTTPException, Header, Request
from fastapi.responses import JSONResponse
from slowapi import Limiter
from slowapi.errors import RateLimitExceeded
from sqlalchemy.ext.asyncio import AsyncSession
from sqlalchemy import select
from passlib.context import CryptContext
import jwt

from ..db import get_session
from ..models import User, Player
from ..schemas import UserCreate, UserLogin, TokenOut

<<<<<<< HEAD

def get_jwt_secret() -> str:
  secret = os.getenv("JWT_SECRET")
  if not secret:
    raise RuntimeError("JWT_SECRET environment variable is required")
  if len(secret) < 32 or secret.lower() in {"secret", "changeme", "default"}:
    raise RuntimeError(
        "JWT_SECRET must be at least 32 characters and not a common default"
    )
  return secret


=======
JWT_SECRET = os.getenv("JWT_SECRET")
if not JWT_SECRET:
  raise RuntimeError("JWT_SECRET environment variable is required")
>>>>>>> 5134c9db
JWT_ALG = "HS256"
JWT_EXPIRE_SECONDS = 3600

def _get_client_ip(request: Request) -> str:
  forwarded = request.headers.get("X-Forwarded-For")
  if forwarded:
    ip = forwarded.split(",")[0].strip()
    if ip:
      return ip
  real_ip = request.headers.get("X-Real-IP")
  if real_ip:
    return real_ip
  return request.client.host if request.client else ""

limiter = Limiter(key_func=_get_client_ip)
router = APIRouter(prefix="/auth", tags=["auth"])

pwd_context = CryptContext(schemes=["bcrypt"], deprecated="auto")

async def rate_limit_handler(request: Request, exc: RateLimitExceeded):
  return JSONResponse(status_code=429, content={"detail": "Too Many Requests"})

def hash_password_sha256(password: str) -> str:
  return hashlib.sha256(password.encode()).hexdigest()

def is_sha256_digest(hash_str: str) -> bool:
  return bool(re.fullmatch(r"[a-f0-9]{64}", hash_str))

def create_token(user: User) -> str:
  payload = {
      "sub": user.id,
      "username": user.username,
      "is_admin": user.is_admin,
      "exp": datetime.utcnow() + timedelta(seconds=JWT_EXPIRE_SECONDS),
  }
  return jwt.encode(payload, JWT_SECRET, algorithm=JWT_ALG)

@router.post("/signup", response_model=TokenOut)
async def signup(
    body: UserCreate,
    session: AsyncSession = Depends(get_session),
    admin_secret: str | None = Header(default=None, alias="X-Admin-Secret"),
):
  existing = (
      await session.execute(select(User).where(User.username == body.username))
  ).scalar_one_or_none()
  if existing:
    raise HTTPException(status_code=400, detail="username exists")

  existing_player = (
      await session.execute(select(Player).where(Player.name == body.username))
  ).scalar_one_or_none()
  if existing_player and existing_player.user_id is not None:
    raise HTTPException(status_code=400, detail="player exists")

  is_admin = False
  if body.is_admin:
    expected = os.getenv("ADMIN_SECRET")
    if not expected or admin_secret != expected:
      raise HTTPException(status_code=403, detail="invalid admin secret")
    is_admin = True

  uid = uuid.uuid4().hex
  user = User(
      id=uid,
      username=body.username,
      password_hash=pwd_context.hash(body.password),
      is_admin=is_admin,
  )
  session.add(user)
  if existing_player:
    existing_player.user_id = uid
  else:
    player = Player(id=uuid.uuid4().hex, user_id=uid, name=body.username)
    session.add(player)
  await session.commit()
  token = create_token(user)
  return TokenOut(access_token=token)

@router.post("/login", response_model=TokenOut)
@limiter.limit("5/minute")
async def login(request: Request, body: UserLogin, session: AsyncSession = Depends(get_session)):
  user = (
      await session.execute(select(User).where(User.username == body.username))
  ).scalar_one_or_none()
  if not user:
    raise HTTPException(status_code=401, detail="invalid credentials")
  stored = user.password_hash
  if is_sha256_digest(stored):
    if hash_password_sha256(body.password) != stored:
      raise HTTPException(status_code=401, detail="invalid credentials")
  else:
    if not pwd_context.verify(body.password, stored):
      raise HTTPException(status_code=401, detail="invalid credentials")
  token = create_token(user)
  return TokenOut(access_token=token)

async def get_current_user(
    authorization: str | None = Header(None),
    session: AsyncSession = Depends(get_session),
) -> User:
  if not authorization or not authorization.lower().startswith("bearer "):
    raise HTTPException(status_code=401, detail="missing token")
  token = authorization.split(" ", 1)[1]
  try:
    payload = jwt.decode(token, JWT_SECRET, algorithms=[JWT_ALG])
  except jwt.PyJWTError:
    raise HTTPException(status_code=401, detail="invalid token")
  uid = payload.get("sub")
  user = await session.get(User, uid)
  if not user:
    raise HTTPException(status_code=401, detail="user not found")
  return user<|MERGE_RESOLUTION|>--- conflicted
+++ resolved
@@ -16,7 +16,6 @@
 from ..models import User, Player
 from ..schemas import UserCreate, UserLogin, TokenOut
 
-<<<<<<< HEAD
 
 def get_jwt_secret() -> str:
   secret = os.getenv("JWT_SECRET")
@@ -29,13 +28,9 @@
   return secret
 
 
-=======
-JWT_SECRET = os.getenv("JWT_SECRET")
-if not JWT_SECRET:
-  raise RuntimeError("JWT_SECRET environment variable is required")
->>>>>>> 5134c9db
 JWT_ALG = "HS256"
 JWT_EXPIRE_SECONDS = 3600
+
 
 def _get_client_ip(request: Request) -> str:
   forwarded = request.headers.get("X-Forwarded-For")
@@ -48,19 +43,24 @@
     return real_ip
   return request.client.host if request.client else ""
 
+
 limiter = Limiter(key_func=_get_client_ip)
 router = APIRouter(prefix="/auth", tags=["auth"])
 
 pwd_context = CryptContext(schemes=["bcrypt"], deprecated="auto")
 
+
 async def rate_limit_handler(request: Request, exc: RateLimitExceeded):
   return JSONResponse(status_code=429, content={"detail": "Too Many Requests"})
+
 
 def hash_password_sha256(password: str) -> str:
   return hashlib.sha256(password.encode()).hexdigest()
 
+
 def is_sha256_digest(hash_str: str) -> bool:
   return bool(re.fullmatch(r"[a-f0-9]{64}", hash_str))
+
 
 def create_token(user: User) -> str:
   payload = {
@@ -69,7 +69,8 @@
       "is_admin": user.is_admin,
       "exp": datetime.utcnow() + timedelta(seconds=JWT_EXPIRE_SECONDS),
   }
-  return jwt.encode(payload, JWT_SECRET, algorithm=JWT_ALG)
+  return jwt.encode(payload, get_jwt_secret(), algorithm=JWT_ALG)
+
 
 @router.post("/signup", response_model=TokenOut)
 async def signup(
@@ -113,9 +114,14 @@
   token = create_token(user)
   return TokenOut(access_token=token)
 
+
 @router.post("/login", response_model=TokenOut)
 @limiter.limit("5/minute")
-async def login(request: Request, body: UserLogin, session: AsyncSession = Depends(get_session)):
+async def login(
+    request: Request,
+    body: UserLogin,
+    session: AsyncSession = Depends(get_session),
+):
   user = (
       await session.execute(select(User).where(User.username == body.username))
   ).scalar_one_or_none()
@@ -131,6 +137,7 @@
   token = create_token(user)
   return TokenOut(access_token=token)
 
+
 async def get_current_user(
     authorization: str | None = Header(None),
     session: AsyncSession = Depends(get_session),
@@ -139,7 +146,7 @@
     raise HTTPException(status_code=401, detail="missing token")
   token = authorization.split(" ", 1)[1]
   try:
-    payload = jwt.decode(token, JWT_SECRET, algorithms=[JWT_ALG])
+    payload = jwt.decode(token, get_jwt_secret(), algorithms=[JWT_ALG])
   except jwt.PyJWTError:
     raise HTTPException(status_code=401, detail="invalid token")
   uid = payload.get("sub")
