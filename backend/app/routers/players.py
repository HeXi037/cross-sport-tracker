import uuid
import os
from pathlib import Path
from collections import defaultdict
from fastapi import APIRouter, Depends, Response, HTTPException, UploadFile, File
from sqlalchemy import select, func
from sqlalchemy.ext.asyncio import AsyncSession
from sqlalchemy.exc import SQLAlchemyError

from ..db import get_session
from ..models import (
    Player,
    Match,
    MatchParticipant,
    User,
    Comment,
    PlayerMetric,
    Badge,
    PlayerBadge,
)
from ..schemas import (
    PlayerCreate,
    PlayerOut,
    PlayerListOut,
    PlayerNameOut,
    PlayerStatsOut,
    VersusRecord,
    BadgeOut,
    CommentCreate,
    CommentOut,
    SportFormatStats,
    StreakSummary,
)
from ..exceptions import ProblemDetail, PlayerAlreadyExists, PlayerNotFound
from ..services import (
    compute_sport_format_stats,
    compute_streaks,
    rolling_win_percentage,
)
from .admin import require_admin
from .auth import get_current_user


UPLOAD_DIR = Path(__file__).resolve().parent.parent / "static" / "players"
<<<<<<< HEAD
=======
API_PREFIX = os.getenv("API_PREFIX", "/api").rstrip("/")
UPLOAD_URL_PREFIX = f"{API_PREFIX}/static/players"
>>>>>>> d94a79cf
router = APIRouter(
    prefix="/players",
    tags=["players"],
    responses={400: {"model": ProblemDetail}, 404: {"model": ProblemDetail}},
)

@router.post("", response_model=PlayerOut)
async def create_player(
    body: PlayerCreate,
    session: AsyncSession = Depends(get_session),
    user: User = Depends(require_admin),
):
    exists = (
        await session.execute(select(Player).where(Player.name == body.name))
    ).scalar_one_or_none()
    if exists:
        raise PlayerAlreadyExists(body.name)
    pid = uuid.uuid4().hex
    p = Player(
        id=pid,
        name=body.name,
        club_id=body.club_id,
        photo_url=body.photo_url,
        location=body.location,
        ranking=body.ranking,
    )
    session.add(p)
    await session.commit()
    return PlayerOut(
        id=pid,
        name=p.name,
        club_id=p.club_id,
        photo_url=p.photo_url,
        location=p.location,
        ranking=p.ranking,
        badges=[],
    )

@router.get("", response_model=PlayerListOut)
async def list_players(
    q: str = "",
    limit: int = 50,
    offset: int = 0,
    session: AsyncSession = Depends(get_session),
):
    stmt = select(Player).where(Player.deleted_at.is_(None))
    count_stmt = select(func.count()).select_from(Player).where(
        Player.deleted_at.is_(None)
    )
    if q:
        stmt = stmt.where(Player.name.ilike(f"%{q}%"))
        count_stmt = count_stmt.where(Player.name.ilike(f"%{q}%"))
    total = (await session.execute(count_stmt)).scalar()
    stmt = stmt.limit(limit).offset(offset)
    rows = (await session.execute(stmt)).scalars().all()
    players = [
        PlayerOut(
            id=p.id,
            name=p.name,
            club_id=p.club_id,
            photo_url=p.photo_url,
            location=p.location,
            ranking=p.ranking,
            badges=[],
        )
        for p in rows
    ]
    return PlayerListOut(players=players, total=total, limit=limit, offset=offset)

@router.get("/by-ids", response_model=list[PlayerNameOut])
async def players_by_ids(ids: str = "", session: AsyncSession = Depends(get_session)):
    id_list = [i for i in ids.split(",") if i]
    if not id_list:
        return []
    rows = (
        await session.execute(
            select(Player).where(
                Player.id.in_(id_list), Player.deleted_at.is_(None)
            )
        )
    ).scalars().all()
    return [PlayerNameOut(id=p.id, name=p.name, photo_url=p.photo_url) for p in rows]

@router.get("/{player_id}", response_model=PlayerOut)
async def get_player(player_id: str, session: AsyncSession = Depends(get_session)):
    p = await session.get(Player, player_id)
    if not p or p.deleted_at is not None:
        raise PlayerNotFound(player_id)
    rows = (
        await session.execute(
            select(PlayerMetric).where(PlayerMetric.player_id == player_id)
        )
    ).scalars().all()
    metrics = {r.sport_id: r.metrics for r in rows}
    milestones = {r.sport_id: r.milestones for r in rows}
    try:
        badges = (
            await session.execute(
                select(Badge).join(PlayerBadge).where(PlayerBadge.player_id == player_id)
            )
        ).scalars().all()
    except SQLAlchemyError:
        badges = []
    return PlayerOut(
        id=p.id,
        name=p.name,
        club_id=p.club_id,
        photo_url=p.photo_url,
        location=p.location,
        ranking=p.ranking,
        metrics=metrics or None,
        milestones=milestones or None,
        badges=[BadgeOut(id=b.id, name=b.name, icon=b.icon) for b in badges],
    )


@router.post("/{player_id}/photo", response_model=PlayerNameOut)
async def upload_player_photo(
    player_id: str,
    file: UploadFile = File(...),
    session: AsyncSession = Depends(get_session),
    user: User = Depends(require_admin),
):
    p = await session.get(Player, player_id)
    if not p or p.deleted_at is not None:
        raise PlayerNotFound(player_id)

    UPLOAD_DIR.mkdir(parents=True, exist_ok=True)
    suffix = Path(file.filename).suffix
    filename = f"{uuid.uuid4().hex}{suffix}"
    filepath = UPLOAD_DIR / filename
    contents = await file.read()
    with open(filepath, "wb") as f:
        f.write(contents)

<<<<<<< HEAD
    p.photo_url = f"/static/players/{filename}"
=======
    p.photo_url = f"{UPLOAD_URL_PREFIX}/{filename}"
>>>>>>> d94a79cf
    await session.commit()
    return PlayerNameOut(id=p.id, name=p.name, photo_url=p.photo_url)

@router.post("/{player_id}/badges/{badge_id}", status_code=204)
async def add_badge_to_player(
    player_id: str,
    badge_id: str,
    session: AsyncSession = Depends(get_session),
):
    p = await session.get(Player, player_id)
    b = await session.get(Badge, badge_id)
    if not p or p.deleted_at is not None:
        raise PlayerNotFound(player_id)
    if not b:
        raise ProblemDetail(status_code=404, detail="badge not found")
    pb = PlayerBadge(id=uuid.uuid4().hex, player_id=player_id, badge_id=badge_id)
    session.add(pb)
    await session.commit()
    return Response(status_code=204)

@router.get("/{player_id}/comments", response_model=list[CommentOut])
async def list_comments(
    player_id: str, session: AsyncSession = Depends(get_session)
):
    p = await session.get(Player, player_id)
    if not p or p.deleted_at is not None:
        raise PlayerNotFound(player_id)
    stmt = (
        select(Comment, User.username)
        .join(User, Comment.user_id == User.id)
        .where(Comment.player_id == player_id, Comment.deleted_at.is_(None))
        .order_by(Comment.created_at)
    )
    rows = await session.execute(stmt)
    return [
        CommentOut(
            id=c.id,
            playerId=c.player_id,
            userId=c.user_id,
            username=u,
            content=c.content,
            createdAt=c.created_at,
        )
        for c, u in rows.all()
    ]

@router.post("/{player_id}/comments", response_model=CommentOut)
async def add_comment(
    player_id: str,
    body: CommentCreate,
    session: AsyncSession = Depends(get_session),
    user: User = Depends(get_current_user),
):
    p = await session.get(Player, player_id)
    if not p or p.deleted_at is not None:
        raise PlayerNotFound(player_id)
    cid = uuid.uuid4().hex
    comment = Comment(
        id=cid,
        player_id=player_id,
        user_id=user.id,
        content=body.content,
    )
    session.add(comment)
    await session.commit()
    await session.refresh(comment)
    return CommentOut(
        id=comment.id,
        playerId=comment.player_id,
        userId=comment.user_id,
        username=user.username,
        content=comment.content,
        createdAt=comment.created_at,
    )

@router.delete("/{player_id}/comments/{comment_id}", status_code=204)
async def delete_comment(
    player_id: str,
    comment_id: str,
    session: AsyncSession = Depends(get_session),
    user: User = Depends(get_current_user),
):
    comment = await session.get(Comment, comment_id)
    if not comment or comment.player_id != player_id or comment.deleted_at is not None:
        raise HTTPException(status_code=404, detail="comment not found")
    if comment.user_id != user.id and not user.is_admin:
        raise HTTPException(status_code=403, detail="forbidden")
    comment.deleted_at = func.now()
    await session.commit()
    return Response(status_code=204)

@router.delete("/{player_id}", status_code=204)
async def delete_player(
    player_id: str,
    hard: bool = False,
    session: AsyncSession = Depends(get_session),
    user: User = Depends(require_admin),
):
    p = await session.get(Player, player_id)
    if not p or p.deleted_at is not None:
        raise PlayerNotFound(player_id)

    if hard:
        # remove associated user so the username can be reused
        if p.user_id:
            u = await session.get(User, p.user_id)
            if u:
                await session.delete(u)
        await session.delete(p)
    else:
        p.deleted_at = func.now()

    await session.commit()
    return Response(status_code=204)

def _winner_from_summary(summary: dict | None) -> str | None:
    if not summary:
        return None
    for key in ("sets", "points", "games", "total", "score"):
        val = summary.get(key)
        if isinstance(val, dict):
            a = val.get("A")
            b = val.get("B")
            if isinstance(a, (int, float)) and isinstance(b, (int, float)):
                if a > b:
                    return "A"
                if b > a:
                    return "B"
    return None

@router.get("/{player_id}/stats", response_model=PlayerStatsOut)
async def player_stats(
    player_id: str,
    span: int = 10,
    session: AsyncSession = Depends(get_session),
):
    p = await session.get(Player, player_id)
    if not p:
        raise PlayerNotFound(player_id)

    stmt = select(Match, MatchParticipant).join(MatchParticipant).where(
        Match.deleted_at.is_(None)
    )
    rows = [
        r
        for r in (await session.execute(stmt)).all()
        if player_id in r.MatchParticipant.player_ids
    ]
    rows.sort(key=lambda r: (r.Match.played_at, r.Match.id))
    if not rows:
        return PlayerStatsOut(playerId=player_id)

    match_ids = [r.Match.id for r in rows]
    parts = (
        await session.execute(
            select(MatchParticipant).where(
                MatchParticipant.match_id.in_(match_ids)
            )
        )
    ).scalars().all()
    match_to_parts = defaultdict(list)
    for part in parts:
        match_to_parts[part.match_id].append(part)

    opp_stats: dict[str, dict[str, int]] = defaultdict(
        lambda: {"wins": 0, "total": 0}
    )
    team_stats: dict[str, dict[str, int]] = defaultdict(
        lambda: {"wins": 0, "total": 0}
    )
    results: list[bool] = []
    match_summary: list[tuple[str, int, bool]] = []

    for row in rows:
        match, mp = row.Match, row.MatchParticipant
        winner = _winner_from_summary(match.details)
        if winner is None:
            continue
        is_win = winner == mp.side
        results.append(is_win)
        match_summary.append((match.sport_id, len(mp.player_ids), is_win))

        teammates = [pid for pid in mp.player_ids if pid != player_id]
        for tid in teammates:
            team_stats[tid]["total"] += 1
            if is_win:
                team_stats[tid]["wins"] += 1

        others = [p for p in match_to_parts[match.id] if p.id != mp.id]
        opp_ids = [pid for part in others for pid in part.player_ids]
        for oid in opp_ids:
            opp_stats[oid]["total"] += 1
            if is_win:
                opp_stats[oid]["wins"] += 1

    needed_ids = set(list(opp_stats.keys()) + list(team_stats.keys()))
    if needed_ids:
        players = (
            await session.execute(select(Player).where(Player.id.in_(needed_ids)))
        ).scalars().all()
        id_to_name = {pl.id: pl.name for pl in players}
    else:
        id_to_name = {}

    def to_record(pid: str, stats: dict[str, int]) -> VersusRecord:
        wins = stats["wins"]
        total = stats["total"]
        losses = total - wins
        win_pct = wins / total if total else 0.0
        return VersusRecord(
            playerId=pid,
            playerName=id_to_name.get(pid, ""),
            wins=wins,
            losses=losses,
            winPct=win_pct,
        )

    best_against = worst_against = best_with = worst_with = None
    if opp_stats:
        records = [to_record(pid, s) for pid, s in opp_stats.items()]
        best_against = max(records, key=lambda r: r.winPct)
        worst_against = min(records, key=lambda r: r.winPct)

    if team_stats:
        records = [to_record(pid, s) for pid, s in team_stats.items()]
        best_with = max(records, key=lambda r: r.winPct)
        worst_with = min(records, key=lambda r: r.winPct)
        with_records = records
    else:
        with_records = []

    sf_stats = [
        SportFormatStats(
            sport=s,
            format={1: "singles", 2: "doubles"}.get(t, f"{t}-player"),
            wins=val["wins"],
            losses=val["losses"],
            winPct=val["winPct"],
        )
        for (s, t), val in compute_sport_format_stats(match_summary).items()
    ]

    streak_info = compute_streaks(results)
    streaks = StreakSummary(**streak_info)

    rolling = rolling_win_percentage(results, span) if results else []

    return PlayerStatsOut(
        playerId=player_id,
        bestAgainst=best_against,
        worstAgainst=worst_against,
        bestWith=best_with,
        worstWith=worst_with,
        rollingWinPct=rolling,
        sportFormatStats=sf_stats,
        withRecords=with_records,
        streaks=streaks,
    )<|MERGE_RESOLUTION|>--- conflicted
+++ resolved
@@ -42,11 +42,8 @@
 
 
 UPLOAD_DIR = Path(__file__).resolve().parent.parent / "static" / "players"
-<<<<<<< HEAD
-=======
 API_PREFIX = os.getenv("API_PREFIX", "/api").rstrip("/")
 UPLOAD_URL_PREFIX = f"{API_PREFIX}/static/players"
->>>>>>> d94a79cf
 router = APIRouter(
     prefix="/players",
     tags=["players"],
@@ -182,11 +179,7 @@
     with open(filepath, "wb") as f:
         f.write(contents)
 
-<<<<<<< HEAD
-    p.photo_url = f"/static/players/{filename}"
-=======
     p.photo_url = f"{UPLOAD_URL_PREFIX}/{filename}"
->>>>>>> d94a79cf
     await session.commit()
     return PlayerNameOut(id=p.id, name=p.name, photo_url=p.photo_url)
 
