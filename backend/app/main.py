# backend/app/main.py
from fastapi import FastAPI, HTTPException, Request
from fastapi.middleware.cors import CORSMiddleware
from fastapi.responses import JSONResponse
from fastapi.staticfiles import StaticFiles
from pathlib import Path
from slowapi.errors import RateLimitExceeded
from .routers import (
    sports,
    rulesets,
    players,
    matches,
    leaderboards,
    streams,
    tournaments,
    auth,
    badges,
)
from .routes import player as player_pages
from .exceptions import DomainException, ProblemDetail
import os


ALLOWED_ORIGINS = [
    o.strip()
    for o in os.getenv("ALLOWED_ORIGINS", "*").split(",")
    if o.strip()
]
ALLOW_CREDENTIALS = os.getenv("ALLOW_CREDENTIALS", "true").lower() == "true"

# CORS safety check
if ALLOW_CREDENTIALS and (not ALLOWED_ORIGINS or "*" in ALLOWED_ORIGINS):
    raise ValueError(
        "ALLOWED_ORIGINS cannot be '*' when credentials are allowed. "
        "Set ALLOWED_ORIGINS to a comma-separated list of origins or set "
        "ALLOW_CREDENTIALS=false."
    )

app = FastAPI(
    title="Cross Sport Tracker API",
    version="0.1.0",
    docs_url="/api/docs",
    redoc_url="/api/redoc",
    openapi_url="/api/openapi.json",
)

app.state.limiter = auth.limiter
app.add_exception_handler(RateLimitExceeded, auth.rate_limit_handler)

app.add_middleware(
    CORSMiddleware,
    allow_origins=ALLOWED_ORIGINS or ["*"],
    allow_credentials=ALLOW_CREDENTIALS,
    allow_methods=["*"],
    allow_headers=["*"],
)

<<<<<<< HEAD
static_dir = Path(__file__).resolve().parent / "static"
static_dir.mkdir(parents=True, exist_ok=True)
app.mount("/static", StaticFiles(directory=str(static_dir)), name="static")
=======
# Fail fast if JWT_SECRET is missing or weak
auth.get_jwt_secret()
>>>>>>> 091cbd75


@app.exception_handler(DomainException)
async def domain_exception_handler(request: Request, exc: DomainException) -> JSONResponse:
    problem = ProblemDetail(
        type=exc.type,
        title=exc.title,
        detail=exc.detail,
        status=exc.status_code,
    )
    return JSONResponse(
        status_code=exc.status_code,
        content=problem.model_dump(),
        media_type="application/problem+json",
    )


@app.exception_handler(HTTPException)
async def http_exception_handler(request: Request, exc: HTTPException) -> JSONResponse:
    detail = exc.detail if isinstance(exc.detail, str) else str(exc.detail)
    problem = ProblemDetail(title=detail, detail=detail, status=exc.status_code)
    return JSONResponse(
        status_code=exc.status_code,
        content=problem.model_dump(),
        media_type="application/problem+json",
    )


@app.exception_handler(Exception)
async def unhandled_exception_handler(request: Request, exc: Exception) -> JSONResponse:
    problem = ProblemDetail(title="Internal Server Error", status=500, detail=str(exc))
    return JSONResponse(
        status_code=500,
        content=problem.model_dump(),
        media_type="application/problem+json",
    )

@app.get("/api/healthz")
def healthz():
    return {"status": "ok"}

@app.get("/api")
def api_root():
    return {"message": "Cross Sport Tracker API. See /api/docs."}

# Mount once with versioning
app.include_router(sports.router,      prefix="/api/v0")
app.include_router(rulesets.router,    prefix="/api/v0")
app.include_router(players.router,     prefix="/api/v0")
app.include_router(matches.router,     prefix="/api/v0")
app.include_router(leaderboards.router, prefix="/api/v0")
app.include_router(streams.router,      prefix="/api/v0")
app.include_router(tournaments.router,  prefix="/api/v0")
app.include_router(auth.router,         prefix="/api/v0")
app.include_router(badges.router,       prefix="/api/v0")
app.include_router(player_pages.router)<|MERGE_RESOLUTION|>--- conflicted
+++ resolved
@@ -1,4 +1,3 @@
-# backend/app/main.py
 from fastapi import FastAPI, HTTPException, Request
 from fastapi.middleware.cors import CORSMiddleware
 from fastapi.responses import JSONResponse
@@ -55,14 +54,12 @@
     allow_headers=["*"],
 )
 
-<<<<<<< HEAD
+# Fail fast if JWT_SECRET is missing or weak
+auth.get_jwt_secret()
+
 static_dir = Path(__file__).resolve().parent / "static"
 static_dir.mkdir(parents=True, exist_ok=True)
 app.mount("/static", StaticFiles(directory=str(static_dir)), name="static")
-=======
-# Fail fast if JWT_SECRET is missing or weak
-auth.get_jwt_secret()
->>>>>>> 091cbd75
 
 
 @app.exception_handler(DomainException)
