--- conflicted
+++ resolved
@@ -1,11 +1,8 @@
 import React from "react";
 import Link from "next/link";
 import { apiFetch } from "../../../lib/api";
-<<<<<<< HEAD
+import PlayerCharts from "./PlayerCharts";
 import PlayerComments from "./comments-client";
-=======
-import PlayerCharts from "./PlayerCharts";
->>>>>>> a3a7e688
 
 interface Player {
   id: string;
@@ -351,9 +348,6 @@
           <p>No recent opponents found.</p>
         )}
 
-<<<<<<< HEAD
-        <PlayerComments playerId={player.id} />
-=======
         {stats?.withRecords?.length ? (
           <>
             <h2 className="heading mt-4">Teammate Records</h2>
@@ -368,7 +362,8 @@
         ) : null}
 
         <PlayerCharts matches={matches} />
->>>>>>> a3a7e688
+
+        <PlayerComments playerId={player.id} />
 
         <Link href="/players" className="block mt-4">
           Back to players
