import React from "react";
import { render, screen, fireEvent } from "@testing-library/react";
import RecordSportPage from "./page";

vi.mock("next/navigation", () => ({
  useRouter: () => ({ push: vi.fn() }),
  useParams: () => ({ sport: "padel" }),
}));

describe("RecordSportPage", () => {
  afterEach(() => {
    vi.restoreAllMocks();
  });

  it("rejects duplicate player selections", async () => {
    const players = [
      { id: "1", name: "Alice" },
      { id: "2", name: "Bob" },
      { id: "3", name: "Cara" },
      { id: "4", name: "Dan" },
    ];

    const fetchMock = vi
      .fn()
      .mockResolvedValueOnce({ ok: true, json: async () => ({ players }) });
    global.fetch = fetchMock;

    render(<RecordSportPage />);

    await screen.findAllByText("Alice");

    const selects = screen.getAllByRole("combobox");
    fireEvent.change(selects[0], { target: { value: "1" } });
    fireEvent.change(selects[1], { target: { value: "1" } });
    fireEvent.change(selects[2], { target: { value: "2" } });
    fireEvent.change(selects[3], { target: { value: "3" } });

    fireEvent.change(screen.getByPlaceholderText("A"), {
      target: { value: "6" },
    });
    fireEvent.change(screen.getByPlaceholderText("B"), {
      target: { value: "4" },
    });

    fireEvent.click(screen.getByRole("button", { name: /save/i }));

<<<<<<< HEAD
    expect(
      await screen.findByText("Please select unique players.")
    ).toBeTruthy();
=======
    await screen.findByText("Please select unique players.");
>>>>>>> 95a9deff
    expect(fetchMock).toHaveBeenCalledTimes(1);
  });
});
<|MERGE_RESOLUTION|>--- conflicted
+++ resolved
@@ -44,13 +44,9 @@
 
     fireEvent.click(screen.getByRole("button", { name: /save/i }));
 
-<<<<<<< HEAD
     expect(
       await screen.findByText("Please select unique players.")
-    ).toBeTruthy();
-=======
-    await screen.findByText("Please select unique players.");
->>>>>>> 95a9deff
+    ).toBeInTheDocument();
     expect(fetchMock).toHaveBeenCalledTimes(1);
   });
-});
+});