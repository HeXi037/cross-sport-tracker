"use client";
<<<<<<< HEAD

import { useRef, useState } from "react";
=======
import { useState, useEffect } from "react";
>>>>>>> e1b99743
import { useRouter } from "next/navigation";

const base = process.env.NEXT_PUBLIC_API_BASE_URL || "/api";

interface Player {
  id: string;
  name: string;
}

export default function RecordPage() {
  const router = useRouter();
<<<<<<< HEAD

  const [names, setNames] = useState({ a1: "", a2: "", b1: "", b2: "" });
  const [suggest, setSuggest] = useState<Record<string, any[]>>({});
  const [sets, setSets] = useState<Array<{ A: string; B: string }>>([
    { A: "", B: "" },
  ]);
  const [playedAt, setPlayedAt] = useState("");
  const [location, setLocation] = useState("");

  // QoL: debounce lookups so we don't spam the API
  const timers = useRef<
    Record<string, ReturnType<typeof setTimeout> | undefined>
  >({});

  async function search(term: string, key: string) {
    if (timers.current[key]) clearTimeout(timers.current[key]!);
    if (!term) return;

    timers.current[key] = setTimeout(async () => {
      try {
        const res = await fetch(
          `${base}/v0/players?q=${encodeURIComponent(term)}`
        );
        if (!res.ok) return;
        const data = await res.json();
        setSuggest((s) => ({ ...s, [key]: data }));
      } catch {
        // ignore transient errors
      }
    }, 250);
  }

  function onNameChange(key: keyof typeof names, value: string) {
    setNames((n) => ({ ...n, [key]: value }));
    search(value, key);
=======
  const [players, setPlayers] = useState<Player[]>([]);
  const [ids, setIds] = useState({ a1: "", a2: "", b1: "", b2: "" });
  const [sets, setSets] = useState([{ A: "", B: "" }]);
  const [playedAt, setPlayedAt] = useState("");
  const [location, setLocation] = useState("");

  useEffect(() => {
    fetch(`${base}/v0/players`)
      .then(res => res.json())
      .then(setPlayers)
      .catch(() => {});
  }, []);

  function onIdChange(key: keyof typeof ids, value: string) {
    setIds({ ...ids, [key]: value });
>>>>>>> e1b99743
  }

  function onSetChange(idx: number, field: "A" | "B", value: string) {
    setSets((prev) => {
      const copy = prev.slice();
      copy[idx] = { ...copy[idx], [field]: value };
      return copy;
    });
  }

  function addSet() {
    setSets((prev) => [...prev, { A: "", B: "" }]);
  }

  async function submit() {
    // QoL: parse and drop incomplete/blank rows to avoid NaN payloads
    const parsedSets = sets
      .map(
        (s) => [parseInt(s.A, 10), parseInt(s.B, 10)] as [number, number]
      )
      .filter(
        ([a, b]) => Number.isFinite(a) && Number.isFinite(b)
      );

    if (parsedSets.length === 0) {
      alert("Please enter at least one completed set score.");
      return;
    }

    // 1) Create the match using player *names*
    const body = {
      sport: "padel",
      participants: [
<<<<<<< HEAD
        { side: "A", playerNames: [names.a1, names.a2] },
        { side: "B", playerNames: [names.b1, names.b2] },
=======
        { side: "A", playerIds: [ids.a1, ids.a2].filter(Boolean) },
        { side: "B", playerIds: [ids.b1, ids.b2].filter(Boolean) }
>>>>>>> e1b99743
      ],
      bestOf: 3,
      playedAt: playedAt ? new Date(playedAt).toISOString() : undefined,
      location: location || undefined,
    };
<<<<<<< HEAD

    const createRes = await fetch(`${base}/v0/matches/by-name`, {
=======
    const res = await fetch(`${base}/v0/matches`, {
>>>>>>> e1b99743
      method: "POST",
      headers: { "Content-Type": "application/json" },
      body: JSON.stringify(body),
    });
<<<<<<< HEAD
    if (!createRes.ok) {
      alert("Failed to create match.");
      return;
    }
    const { id } = (await createRes.json()) as { id: string };

    // 2) Push the set results
    const setsRes = await fetch(`${base}/v0/matches/${id}/sets`, {
=======
    if (!res.ok) {
      alert("Failed to create match");
      return;
    }
    const { id } = await res.json();
    const payload = { sets: sets.map(s => [Number(s.A), Number(s.B)]) };
    await fetch(`${base}/v0/matches/${id}/sets`, {
>>>>>>> e1b99743
      method: "POST",
      headers: { "Content-Type": "application/json" },
      body: JSON.stringify({ sets: parsedSets }),
    });
    if (!setsRes.ok) {
      alert("Failed to submit set scores.");
      return;
    }

    router.push(`/matches/${id}`);
  }

  return (
    <main style={{ padding: 24, fontFamily: "system-ui, sans-serif" }}>
      <h1>Record Match</h1>
<<<<<<< HEAD

      <section style={{ marginBottom: 16 }}>
        <h2>Players</h2>
        <div style={{ display: "grid", gap: 8, gridTemplateColumns: "1fr 1fr" }}>
          <div>
            <input
              value={names.a1}
              onChange={(e) => onNameChange("a1", e.target.value)}
              list="a1"
              placeholder="Player A1"
            />
            <datalist id="a1">
              {(suggest.a1 || []).map((p: any) => (
                <option key={p.id} value={p.name} />
              ))}
            </datalist>
          </div>
          <div>
            <input
              value={names.a2}
              onChange={(e) => onNameChange("a2", e.target.value)}
              list="a2"
              placeholder="Player A2"
            />
            <datalist id="a2">
              {(suggest.a2 || []).map((p: any) => (
                <option key={p.id} value={p.name} />
              ))}
            </datalist>
          </div>
          <div>
            <input
              value={names.b1}
              onChange={(e) => onNameChange("b1", e.target.value)}
              list="b1"
              placeholder="Player B1"
            />
            <datalist id="b1">
              {(suggest.b1 || []).map((p: any) => (
                <option key={p.id} value={p.name} />
              ))}
            </datalist>
=======
      <div>
        <select value={ids.a1} onChange={e => onIdChange("a1", e.target.value)}>
          <option value="">Player A1</option>
          {players.map(p => (
            <option key={p.id} value={p.id}>{p.name}</option>
          ))}
        </select>
        <select value={ids.a2} onChange={e => onIdChange("a2", e.target.value)}>
          <option value="">Player A2</option>
          {players.map(p => (
            <option key={p.id} value={p.id}>{p.name}</option>
          ))}
        </select>
      </div>
      <div>
        <select value={ids.b1} onChange={e => onIdChange("b1", e.target.value)}>
          <option value="">Player B1</option>
          {players.map(p => (
            <option key={p.id} value={p.id}>{p.name}</option>
          ))}
        </select>
        <select value={ids.b2} onChange={e => onIdChange("b2", e.target.value)}>
          <option value="">Player B2</option>
          {players.map(p => (
            <option key={p.id} value={p.id}>{p.name}</option>
          ))}
        </select>
      </div>
      <div>
        {sets.map((s, idx) => (
          <div key={idx}>
            <input value={s.A} onChange={e => onSetChange(idx, "A", e.target.value)} placeholder="A" />
            -
            <input value={s.B} onChange={e => onSetChange(idx, "B", e.target.value)} placeholder="B" />
>>>>>>> e1b99743
          </div>
          <div>
            <input
              value={names.b2}
              onChange={(e) => onNameChange("b2", e.target.value)}
              list="b2"
              placeholder="Player B2"
            />
            <datalist id="b2">
              {(suggest.b2 || []).map((p: any) => (
                <option key={p.id} value={p.name} />
              ))}
            </datalist>
          </div>
        </div>
      </section>

      <section style={{ marginBottom: 16 }}>
        <h2>Sets</h2>
        <div style={{ display: "grid", gap: 8 }}>
          {sets.map((s, idx) => (
            <div key={idx} style={{ display: "flex", gap: 8, alignItems: "center" }}>
              <input
                inputMode="numeric"
                pattern="[0-9]*"
                value={s.A}
                onChange={(e) => onSetChange(idx, "A", e.target.value)}
                placeholder="A"
                style={{ width: 64 }}
              />
              <span>-</span>
              <input
                inputMode="numeric"
                pattern="[0-9]*"
                value={s.B}
                onChange={(e) => onSetChange(idx, "B", e.target.value)}
                placeholder="B"
                style={{ width: 64 }}
              />
            </div>
          ))}
        </div>
        <button style={{ marginTop: 8 }} onClick={addSet} type="button">
          Add Set
        </button>
      </section>

      <section style={{ marginBottom: 16 }}>
        <h2>Details</h2>
        <div style={{ display: "flex", gap: 8 }}>
          <input
            type="date"
            value={playedAt}
            onChange={(e) => setPlayedAt(e.target.value)}
          />
          <input
            value={location}
            onChange={(e) => setLocation(e.target.value)}
            placeholder="Location"
          />
        </div>
      </section>

      <button onClick={submit} type="button">
        Save
      </button>
    </main>
  );
}
<|MERGE_RESOLUTION|>--- conflicted
+++ resolved
@@ -1,35 +1,21 @@
 "use client";
-<<<<<<< HEAD
 
 import { useRef, useState } from "react";
-=======
-import { useState, useEffect } from "react";
->>>>>>> e1b99743
 import { useRouter } from "next/navigation";
 
 const base = process.env.NEXT_PUBLIC_API_BASE_URL || "/api";
-
-interface Player {
-  id: string;
-  name: string;
-}
 
 export default function RecordPage() {
   const router = useRouter();
-<<<<<<< HEAD
 
   const [names, setNames] = useState({ a1: "", a2: "", b1: "", b2: "" });
   const [suggest, setSuggest] = useState<Record<string, any[]>>({});
-  const [sets, setSets] = useState<Array<{ A: string; B: string }>>([
-    { A: "", B: "" },
-  ]);
+  const [sets, setSets] = useState<Array<{ A: string; B: string }>>([{ A: "", B: "" }]);
   const [playedAt, setPlayedAt] = useState("");
   const [location, setLocation] = useState("");
 
   // QoL: debounce lookups so we don't spam the API
-  const timers = useRef<
-    Record<string, ReturnType<typeof setTimeout> | undefined>
-  >({});
+  const timers = useRef<Record<string, ReturnType<typeof setTimeout> | undefined>>({});
 
   async function search(term: string, key: string) {
     if (timers.current[key]) clearTimeout(timers.current[key]!);
@@ -37,9 +23,7 @@
 
     timers.current[key] = setTimeout(async () => {
       try {
-        const res = await fetch(
-          `${base}/v0/players?q=${encodeURIComponent(term)}`
-        );
+        const res = await fetch(`${base}/v0/players?q=${encodeURIComponent(term)}`);
         if (!res.ok) return;
         const data = await res.json();
         setSuggest((s) => ({ ...s, [key]: data }));
@@ -52,23 +36,6 @@
   function onNameChange(key: keyof typeof names, value: string) {
     setNames((n) => ({ ...n, [key]: value }));
     search(value, key);
-=======
-  const [players, setPlayers] = useState<Player[]>([]);
-  const [ids, setIds] = useState({ a1: "", a2: "", b1: "", b2: "" });
-  const [sets, setSets] = useState([{ A: "", B: "" }]);
-  const [playedAt, setPlayedAt] = useState("");
-  const [location, setLocation] = useState("");
-
-  useEffect(() => {
-    fetch(`${base}/v0/players`)
-      .then(res => res.json())
-      .then(setPlayers)
-      .catch(() => {});
-  }, []);
-
-  function onIdChange(key: keyof typeof ids, value: string) {
-    setIds({ ...ids, [key]: value });
->>>>>>> e1b99743
   }
 
   function onSetChange(idx: number, field: "A" | "B", value: string) {
@@ -86,12 +53,8 @@
   async function submit() {
     // QoL: parse and drop incomplete/blank rows to avoid NaN payloads
     const parsedSets = sets
-      .map(
-        (s) => [parseInt(s.A, 10), parseInt(s.B, 10)] as [number, number]
-      )
-      .filter(
-        ([a, b]) => Number.isFinite(a) && Number.isFinite(b)
-      );
+      .map((s) => [parseInt(s.A, 10), parseInt(s.B, 10)] as [number, number])
+      .filter(([a, b]) => Number.isFinite(a) && Number.isFinite(b));
 
     if (parsedSets.length === 0) {
       alert("Please enter at least one completed set score.");
@@ -102,29 +65,19 @@
     const body = {
       sport: "padel",
       participants: [
-<<<<<<< HEAD
         { side: "A", playerNames: [names.a1, names.a2] },
         { side: "B", playerNames: [names.b1, names.b2] },
-=======
-        { side: "A", playerIds: [ids.a1, ids.a2].filter(Boolean) },
-        { side: "B", playerIds: [ids.b1, ids.b2].filter(Boolean) }
->>>>>>> e1b99743
       ],
       bestOf: 3,
       playedAt: playedAt ? new Date(playedAt).toISOString() : undefined,
       location: location || undefined,
     };
-<<<<<<< HEAD
 
     const createRes = await fetch(`${base}/v0/matches/by-name`, {
-=======
-    const res = await fetch(`${base}/v0/matches`, {
->>>>>>> e1b99743
       method: "POST",
       headers: { "Content-Type": "application/json" },
       body: JSON.stringify(body),
     });
-<<<<<<< HEAD
     if (!createRes.ok) {
       alert("Failed to create match.");
       return;
@@ -133,15 +86,6 @@
 
     // 2) Push the set results
     const setsRes = await fetch(`${base}/v0/matches/${id}/sets`, {
-=======
-    if (!res.ok) {
-      alert("Failed to create match");
-      return;
-    }
-    const { id } = await res.json();
-    const payload = { sets: sets.map(s => [Number(s.A), Number(s.B)]) };
-    await fetch(`${base}/v0/matches/${id}/sets`, {
->>>>>>> e1b99743
       method: "POST",
       headers: { "Content-Type": "application/json" },
       body: JSON.stringify({ sets: parsedSets }),
@@ -157,7 +101,6 @@
   return (
     <main style={{ padding: 24, fontFamily: "system-ui, sans-serif" }}>
       <h1>Record Match</h1>
-<<<<<<< HEAD
 
       <section style={{ marginBottom: 16 }}>
         <h2>Players</h2>
@@ -200,42 +143,6 @@
                 <option key={p.id} value={p.name} />
               ))}
             </datalist>
-=======
-      <div>
-        <select value={ids.a1} onChange={e => onIdChange("a1", e.target.value)}>
-          <option value="">Player A1</option>
-          {players.map(p => (
-            <option key={p.id} value={p.id}>{p.name}</option>
-          ))}
-        </select>
-        <select value={ids.a2} onChange={e => onIdChange("a2", e.target.value)}>
-          <option value="">Player A2</option>
-          {players.map(p => (
-            <option key={p.id} value={p.id}>{p.name}</option>
-          ))}
-        </select>
-      </div>
-      <div>
-        <select value={ids.b1} onChange={e => onIdChange("b1", e.target.value)}>
-          <option value="">Player B1</option>
-          {players.map(p => (
-            <option key={p.id} value={p.id}>{p.name}</option>
-          ))}
-        </select>
-        <select value={ids.b2} onChange={e => onIdChange("b2", e.target.value)}>
-          <option value="">Player B2</option>
-          {players.map(p => (
-            <option key={p.id} value={p.id}>{p.name}</option>
-          ))}
-        </select>
-      </div>
-      <div>
-        {sets.map((s, idx) => (
-          <div key={idx}>
-            <input value={s.A} onChange={e => onSetChange(idx, "A", e.target.value)} placeholder="A" />
-            -
-            <input value={s.B} onChange={e => onSetChange(idx, "B", e.target.value)} placeholder="B" />
->>>>>>> e1b99743
           </div>
           <div>
             <input
@@ -286,11 +193,7 @@
       <section style={{ marginBottom: 16 }}>
         <h2>Details</h2>
         <div style={{ display: "flex", gap: 8 }}>
-          <input
-            type="date"
-            value={playedAt}
-            onChange={(e) => setPlayedAt(e.target.value)}
-          />
+          <input type="date" value={playedAt} onChange={(e) => setPlayedAt(e.target.value)} />
           <input
             value={location}
             onChange={(e) => setLocation(e.target.value)}
@@ -304,4 +207,4 @@
       </button>
     </main>
   );
-}
+}