from typing import Any, Dict, List, Literal, Optional, Tuple
from datetime import datetime
import re
from pydantic import BaseModel, Field, model_validator, field_validator

PASSWORD_REGEX = re.compile(r"^(?=.*[A-Za-z])(?=.*\d)(?=.*[^A-Za-z0-9]).+$")

class SportOut(BaseModel):
    id: str
    name: str

class RuleSetOut(BaseModel):
    id: str
    sport_id: str
    name: str
    config: dict

class BadgeCreate(BaseModel):
    name: str
    icon: Optional[str] = None

class BadgeOut(BaseModel):
    id: str
    name: str
    icon: Optional[str] = None

class PlayerCreate(BaseModel):
    name: str = Field(
        ..., min_length=1, max_length=50, pattern=r"^[A-Za-z0-9 '-]+$"
    )
    club_id: Optional[str] = None
    photo_url: Optional[str] = None
    location: Optional[str] = None
    ranking: Optional[int] = None

class PlayerOut(BaseModel):
    id: str
    name: str
    club_id: Optional[str] = None
    photo_url: Optional[str] = None
    location: Optional[str] = None
    ranking: Optional[int] = None
    metrics: Optional[Dict[str, Dict[str, int]]] = None
    milestones: Optional[Dict[str, List[str]]] = None
    badges: List[BadgeOut] = []

class PlayerNameOut(BaseModel):
    id: str
    name: str

class PlayerListOut(BaseModel):
    players: List[PlayerOut]
    total: int
    limit: int
    offset: int

class PlayerNameOut(BaseModel):
    id: str
    name: str

class LeaderboardEntryOut(BaseModel):
    rank: int
    playerId: str
    playerName: str
    rating: float
    rankChange: int
    sets: int
    setsWon: int
    setsLost: int
    setDiff: int

class LeaderboardOut(BaseModel):
    sport: str
    leaders: List[LeaderboardEntryOut]
    total: int
    limit: int
    offset: int

class Participant(BaseModel):
    side: Literal["A", "B", "C", "D", "E", "F"]
    playerIds: List[str]

class MatchCreate(BaseModel):
    sport: str
    rulesetId: Optional[str] = None
    participants: List[Participant]
    bestOf: Optional[int] = None
    playedAt: Optional[datetime] = None
    location: Optional[str] = None
    score: Optional[List[int]] = None

class ParticipantByName(BaseModel):
    side: Literal["A", "B", "C", "D", "E", "F"]
    playerNames: List[str]

class MatchCreateByName(BaseModel):
    sport: str
    rulesetId: Optional[str] = None
    participants: List[ParticipantByName]
    bestOf: Optional[int] = None
    playedAt: Optional[datetime] = None
    location: Optional[str] = None

class SetsIn(BaseModel):
    sets: List[Tuple[int, int]]

class EventIn(BaseModel):
    type: Literal["POINT", "ROLL", "UNDO", "HOLE"]
    by: Optional[Literal["A", "B", "C", "D", "E", "F"]] = None
    pins: Optional[int] = None
    side: Optional[Literal["A", "B", "C", "D", "E", "F"]] = None
    hole: Optional[int] = None
    strokes: Optional[int] = None

    @model_validator(mode="after")
    def _validate_hole(cls, values):
        if values.type == "HOLE":
            missing = [
                field
                for field in ("side", "hole", "strokes")
                if getattr(values, field) is None
            ]
            if missing:
                raise ValueError(
                    "side, hole, and strokes are required for HOLE events"
                )
        return values
# (remaining schema definitions unchanged)
class UserCreate(BaseModel):
    """Schema for user signup requests."""
    username: str = Field(..., min_length=3, max_length=50)
    password: str = Field(..., min_length=8)
    is_admin: bool = False

    @field_validator("password")
    def _check_password_complexity(cls, v: str) -> str:
        if not PASSWORD_REGEX.match(v):
            raise ValueError(
                "Password must contain letters, numbers, and symbols"
            )
        return v

class UserLogin(BaseModel):
    """Schema for user login requests."""
    username: str
    password: str

class TokenOut(BaseModel):
    """Returned on successful authentication."""
    access_token: str


class PasswordResetRequest(BaseModel):
<<<<<<< HEAD
    """Schema for initiating a password reset."""
    username: str


class PasswordResetConfirm(BaseModel):
    """Schema for confirming a password reset."""
    username: str
=======
    """Schema for requesting a password reset token."""
    username: str


class PasswordResetTokenOut(BaseModel):
    """Returned when a password reset token is issued."""
    reset_token: str


class PasswordResetConfirm(BaseModel):
    """Schema for submitting a new password using a reset token."""
>>>>>>> f9ff311f
    token: str
    new_password: str = Field(..., min_length=8)

    @field_validator("new_password")
<<<<<<< HEAD
    def _check_new_password(cls, v: str) -> str:
=======
    def _check_password_complexity(cls, v: str) -> str:
>>>>>>> f9ff311f
        if not PASSWORD_REGEX.match(v):
            raise ValueError(
                "Password must contain letters, numbers, and symbols"
            )
        return v

class CommentCreate(BaseModel):
    """Schema for creating a comment on a player."""
    content: str = Field(..., min_length=1, max_length=500)

class CommentOut(BaseModel):
    """Schema representing a comment returned to clients."""
    id: str
    playerId: str
    userId: str
    username: str
    content: str
    createdAt: datetime

class VersusRecord(BaseModel):
    """Win/loss record versus or with another player."""
    playerId: str
    playerName: str
    wins: int
    losses: int
    winPct: float

class SportFormatStats(BaseModel):
    """Aggregated stats for a particular sport and team size."""
    sport: str
    format: str
    wins: int
    losses: int
    winPct: float

class StreakSummary(BaseModel):
    """Represents winning and losing streak information."""
    current: int
    longestWin: int
    longestLoss: int

class PlayerStatsOut(BaseModel):
    """Statistics summary returned by the player stats endpoint."""
    playerId: str
    bestAgainst: Optional[VersusRecord] = None
    worstAgainst: Optional[VersusRecord] = None
    bestWith: Optional[VersusRecord] = None
    worstWith: Optional[VersusRecord] = None
    rollingWinPct: List[float] = []
    sportFormatStats: List[SportFormatStats] = []
    withRecords: List[VersusRecord] = []
    streaks: Optional[StreakSummary] = None


class MatchIdOut(BaseModel):
    """Schema returned after creating a match."""

    id: str


class MatchSummaryOut(BaseModel):
    """Lightweight representation of a match used in listings."""

    id: str
    sport: str
    bestOf: Optional[int] = None
    playedAt: Optional[datetime] = None
    location: Optional[str] = None


class ParticipantOut(BaseModel):
    """Participant information for a match."""

    id: str
    side: Literal["A", "B", "C", "D", "E", "F"]
    playerIds: List[str]


class ScoreEventOut(BaseModel):
    """Represents an individual scoring event within a match."""

    id: str
    type: str
    payload: Dict[str, Any]
    createdAt: datetime


class MatchOut(BaseModel):
    """Detailed match information returned by the API."""

    id: str
    sport: str
    rulesetId: Optional[str] = None
    bestOf: Optional[int] = None
    playedAt: Optional[datetime] = None
    location: Optional[str] = None
    participants: List[ParticipantOut] = []
    events: List[ScoreEventOut] = []
    summary: Optional[Dict[str, Any]] = None


class TournamentCreate(BaseModel):
    """Schema for creating a tournament."""

    sport: str
    name: str
    clubId: Optional[str] = None


class TournamentOut(BaseModel):
    """Returned representation of a tournament."""

    id: str
    sport: str
    name: str
    clubId: Optional[str] = None


class StageCreate(BaseModel):
    """Schema for creating a tournament stage."""

    type: str


class StageOut(BaseModel):
    """Returned representation of a tournament stage."""

    id: str
    tournamentId: str
    type: str<|MERGE_RESOLUTION|>--- conflicted
+++ resolved
@@ -5,24 +5,29 @@
 
 PASSWORD_REGEX = re.compile(r"^(?=.*[A-Za-z])(?=.*\d)(?=.*[^A-Za-z0-9]).+$")
 
+
 class SportOut(BaseModel):
     id: str
     name: str
 
+
 class RuleSetOut(BaseModel):
     id: str
     sport_id: str
     name: str
     config: dict
 
+
 class BadgeCreate(BaseModel):
     name: str
     icon: Optional[str] = None
 
+
 class BadgeOut(BaseModel):
     id: str
     name: str
     icon: Optional[str] = None
+
 
 class PlayerCreate(BaseModel):
     name: str = Field(
@@ -33,6 +38,7 @@
     location: Optional[str] = None
     ranking: Optional[int] = None
 
+
 class PlayerOut(BaseModel):
     id: str
     name: str
@@ -44,9 +50,11 @@
     milestones: Optional[Dict[str, List[str]]] = None
     badges: List[BadgeOut] = []
 
+
 class PlayerNameOut(BaseModel):
     id: str
     name: str
+
 
 class PlayerListOut(BaseModel):
     players: List[PlayerOut]
@@ -54,9 +62,11 @@
     limit: int
     offset: int
 
+
 class PlayerNameOut(BaseModel):
     id: str
     name: str
+
 
 class LeaderboardEntryOut(BaseModel):
     rank: int
@@ -69,6 +79,7 @@
     setsLost: int
     setDiff: int
 
+
 class LeaderboardOut(BaseModel):
     sport: str
     leaders: List[LeaderboardEntryOut]
@@ -76,9 +87,11 @@
     limit: int
     offset: int
 
+
 class Participant(BaseModel):
     side: Literal["A", "B", "C", "D", "E", "F"]
     playerIds: List[str]
+
 
 class MatchCreate(BaseModel):
     sport: str
@@ -89,9 +102,11 @@
     location: Optional[str] = None
     score: Optional[List[int]] = None
 
+
 class ParticipantByName(BaseModel):
     side: Literal["A", "B", "C", "D", "E", "F"]
     playerNames: List[str]
+
 
 class MatchCreateByName(BaseModel):
     sport: str
@@ -101,8 +116,10 @@
     playedAt: Optional[datetime] = None
     location: Optional[str] = None
 
+
 class SetsIn(BaseModel):
     sets: List[Tuple[int, int]]
+
 
 class EventIn(BaseModel):
     type: Literal["POINT", "ROLL", "UNDO", "HOLE"]
@@ -125,6 +142,8 @@
                     "side, hole, and strokes are required for HOLE events"
                 )
         return values
+
+
 # (remaining schema definitions unchanged)
 class UserCreate(BaseModel):
     """Schema for user signup requests."""
@@ -140,18 +159,19 @@
             )
         return v
 
+
 class UserLogin(BaseModel):
     """Schema for user login requests."""
     username: str
     password: str
 
+
 class TokenOut(BaseModel):
     """Returned on successful authentication."""
     access_token: str
 
 
 class PasswordResetRequest(BaseModel):
-<<<<<<< HEAD
     """Schema for initiating a password reset."""
     username: str
 
@@ -159,37 +179,22 @@
 class PasswordResetConfirm(BaseModel):
     """Schema for confirming a password reset."""
     username: str
-=======
-    """Schema for requesting a password reset token."""
-    username: str
-
-
-class PasswordResetTokenOut(BaseModel):
-    """Returned when a password reset token is issued."""
-    reset_token: str
-
-
-class PasswordResetConfirm(BaseModel):
-    """Schema for submitting a new password using a reset token."""
->>>>>>> f9ff311f
     token: str
     new_password: str = Field(..., min_length=8)
 
     @field_validator("new_password")
-<<<<<<< HEAD
     def _check_new_password(cls, v: str) -> str:
-=======
-    def _check_password_complexity(cls, v: str) -> str:
->>>>>>> f9ff311f
         if not PASSWORD_REGEX.match(v):
             raise ValueError(
                 "Password must contain letters, numbers, and symbols"
             )
         return v
 
+
 class CommentCreate(BaseModel):
     """Schema for creating a comment on a player."""
     content: str = Field(..., min_length=1, max_length=500)
+
 
 class CommentOut(BaseModel):
     """Schema representing a comment returned to clients."""
@@ -199,6 +204,7 @@
     username: str
     content: str
     createdAt: datetime
+
 
 class VersusRecord(BaseModel):
     """Win/loss record versus or with another player."""
@@ -208,6 +214,7 @@
     losses: int
     winPct: float
 
+
 class SportFormatStats(BaseModel):
     """Aggregated stats for a particular sport and team size."""
     sport: str
@@ -215,12 +222,14 @@
     wins: int
     losses: int
     winPct: float
+
 
 class StreakSummary(BaseModel):
     """Represents winning and losing streak information."""
     current: int
     longestWin: int
     longestLoss: int
+
 
 class PlayerStatsOut(BaseModel):
     """Statistics summary returned by the player stats endpoint."""
