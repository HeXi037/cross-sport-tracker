--- conflicted
+++ resolved
@@ -33,10 +33,7 @@
     photo_url: Optional[str] = None
     location: Optional[str] = None
     ranking: Optional[int] = None
-<<<<<<< HEAD
-=======
-
->>>>>>> e9c76aed
+
 
 class PlayerNameOut(BaseModel):
     id: str
@@ -48,6 +45,11 @@
     total: int
     limit: int
     offset: int
+
+
+class PlayerNameOut(BaseModel):
+    id: str
+    name: str
 
 
 class LeaderboardEntryOut(BaseModel):
@@ -190,13 +192,49 @@
 
 class PlayerStatsOut(BaseModel):
     playerId: str
-    wins: int = 0
-    losses: int = 0
     bestAgainst: Optional[VersusRecord] = None
     worstAgainst: Optional[VersusRecord] = None
     bestWith: Optional[VersusRecord] = None
     worstWith: Optional[VersusRecord] = None
-    withRecords: list[VersusRecord] = []
     rollingWinPct: Optional[list[float]] = None
     sportFormatStats: list[SportFormatStats] = []
-    streaks: Optional[StreakSummary] = None+    streaks: Optional[StreakSummary] = None
+
+
+class UserCreate(BaseModel):
+    username: str
+    password: str
+    is_admin: bool = False
+
+
+class UserLogin(BaseModel):
+    username: str
+    password: str
+
+
+class TokenOut(BaseModel):
+    access_token: str
+    token_type: str = "bearer"
+
+
+class TournamentCreate(BaseModel):
+    sport: str
+    name: str
+    clubId: Optional[str] = None
+
+
+class TournamentOut(BaseModel):
+    id: str
+    sport: str
+    name: str
+    clubId: Optional[str] = None
+
+
+class StageCreate(BaseModel):
+    type: Literal["round_robin", "single_elim"]
+
+
+class StageOut(BaseModel):
+    id: str
+    tournamentId: str
+    type: str