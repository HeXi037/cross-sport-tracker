'use client';

import Link from 'next/link';
import { useState } from 'react';

export default function Header() {
  const [open, setOpen] = useState(false);
  return (
    <header className="nav">
      <button
        className="hamburger"
        aria-label="Toggle navigation"
        aria-expanded={open}
        aria-controls="nav-menu"
        onClick={() => setOpen((prev) => !prev)}
      >
        ☰
      </button>
      <nav id="nav-menu" className={`nav-links ${open ? 'open' : ''}`}>
        <ul>
          <li>
            <Link href="/" onClick={() => setOpen(false)}>
              Home
            </Link>
          </li>
          <li>
            <Link href="/players" onClick={() => setOpen(false)}>
              Players
            </Link>
          </li>
          <li>
            <Link href="/matches" onClick={() => setOpen(false)}>
              Matches
            </Link>
          </li>
          <li>
            <Link href="/record" onClick={() => setOpen(false)}>
              Record
            </Link>
          </li>
          <li>
            <Link href="/leaderboard" onClick={() => setOpen(false)}>
              Leaderboard
            </Link>
          </li>
          <li>
<<<<<<< HEAD
=======
            <Link href="/leaderboard/master" onClick={() => setOpen(false)}>
              All Sports
            </Link>
          </li>
          <li>
>>>>>>> dbc0d996
            <Link href="/login" onClick={() => setOpen(false)}>
              Login
            </Link>
          </li>
        </ul>
      </nav>
    </header>
  );
}<|MERGE_RESOLUTION|>--- conflicted
+++ resolved
@@ -44,14 +44,11 @@
             </Link>
           </li>
           <li>
-<<<<<<< HEAD
-=======
             <Link href="/leaderboard/master" onClick={() => setOpen(false)}>
               All Sports
             </Link>
           </li>
           <li>
->>>>>>> dbc0d996
             <Link href="/login" onClick={() => setOpen(false)}>
               Login
             </Link>
