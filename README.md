cross-sport-tracker

Track scores, run tournaments, and (later) crown a Master of All across sports.
MVP scope: Padel + Bowling + Pickleball.
Stack: Next.js (UI) + FastAPI (Python 3.12 API) + PostgreSQL.
Hosting: Cheap, self-hosted on a single VPS via Docker Compose + nginx.

Status & Scope

Monorepo: apps/web (Next.js) + backend (FastAPI) + packages/* (shared)

<<<<<<< HEAD
Implement now: Padel, Bowling, Pickleball (DB → API → UI)
=======
Implement now: Padel, Bowling, Tennis (DB → API → UI)
>>>>>>> 15d272aa

Later: Disc Golf, cross-sport normalization, PWA, OAuth, notifications

Project Decisions (locked for MVP)

Runtime: Python 3.12, Node 20, Postgres 16

IDs & pagination: ULID strings, cursor-based pagination

Auth: Credentials (username/password) for $0 email costs; magic-link later

Multi-tenancy: Club-scoped (club_id on entities)

Event sourcing: Append-only score_event; compute summaries on read (optionally cache snapshot in match.metadata)

API: REST under /api/v0, Problem+JSON (RFC 7807) errors, OpenAPI docs at /docs

Realtime: WebSocket /api/v0/matches/{id}/stream (in-memory broadcast for MVP)

Scoring contract: init_state(config) → dict, apply(event, state) → dict, summary(state) → dict

Padel default config: { goldenPoint: false, tiebreakTo: 7, sets: 3 }

Bowling default config: { frames: 10, tenthFrameBonus: true }

<<<<<<< HEAD
Pickleball default config: { pointsTo: 11, winBy: 2, bestOf: 3 }
=======
Tennis default config: { tiebreakTo: 7, sets: 3 }
>>>>>>> 15d272aa

Tournaments (MVP): Round-robin + Single-elimination; seeding=random; RR tiebreakers = H2H → differential → wins

Ratings: ELO baseline 1000; K=24 (K=32 if <30 games); per-sport rows

Timezone: Store UTC; render client TZ (default Australia/Melbourne)

Testing targets: Engines ≥ 90% coverage; Playwright E2E for core flows

Deploy: Single VPS with Docker Compose; Caddy for HTTPS; nightly pg_dump backups

Monorepo Layout
apps/
  web/               # Next.js UI (App Router)
backend/
  app/               # FastAPI app (routers, models, scoring engines)
  alembic/           # DB migrations
packages/
  ui/                # (optional) shared UI components
  shared/            # (optional) shared types/utilities

MVP Features

Clubs, players, teams (doubles for padel), organizers

Mobile-first live scorekeeping with undo/redo

Event-sourced matches; match history; per-player stats

Sport leaderboards; CSV export

Tournaments: Round-robin & Single-elim (seeding=random or rating)

Padel (included)

Tennis-like sets/games; golden point toggle; 7-point tiebreak; WO/RET

Bowling (included)

10 frames; strikes/spares bonuses; full 10th-frame rules; game & series totals

Pickleball (included)

Rally-point scoring to 11 (win by 2); best-of-3 games

Data Model (abridged)

<<<<<<< HEAD
Sport(id, name) → "padel" | "bowling" | "pickleball"
=======
Sport(id, name) → "padel" | "bowling" | "tennis"
>>>>>>> 15d272aa

RuleSet(id, sport_id, name, config JSON)

Club(id, name)

Player(id, name, club_id?)

Team(id, player_ids[]) (doubles/singles)

Tournament(id, sport_id, club_id?, name)

Stage(id, tournament_id, type) // "round_robin" | "single_elim"

Match(id, sport_id, stage_id?, ruleset_id?, best_of?, metadata JSON?)

MatchParticipant(id, match_id, side, player_ids[]) // side "A" | "B"

ScoreEvent(id, match_id, created_at, type, payload JSON) // append-only

Rating(id, player_id, sport_id, value)

Scoring engines (Python Protocol)

class Event(BaseModel):
    type: Literal["POINT","ROLL","UNDO"]
    by: Optional[Literal["A","B"]] = None
    pins: Optional[int] = None

def init_state(config: dict) -> dict: ...
def apply(event: Event, state: dict) -> dict: ...
def summary(state: dict) -> dict: ...

API (v0)
GET  /api/v0/sports
GET  /api/v0/rulesets?sport=padel
POST /api/v0/players
GET  /api/v0/players?q=name
DELETE /api/v0/players/{id}  # admin, soft delete
POST /api/v0/matches
POST /api/v0/matches/by-name
GET  /api/v0/matches/{id}
DELETE /api/v0/matches/{id}  # admin, soft delete
POST /api/v0/matches/{id}/events
POST /api/v0/matches/{id}/sets
GET  /api/v0/leaderboards?sport=padel
WS   /api/v0/matches/{id}/stream

Example: create a Padel match

POST /api/v0/matches
{
  "sport": "padel",
  "rulesetId": "padel-default",
  "participants": [
    { "side": "A", "playerIds": ["p1","p2"] },
    { "side": "B", "playerIds": ["p3","p4"] }
  ],
  "bestOf": 3, // may be 1, 3, or 5
  "playedAt": "2024-06-01T10:00:00Z",
  "location": "Local Club"
}

Append events

POST /api/v0/matches/m_123/events
{ "type": "POINT", "by": "A" }    // padel

POST /api/v0/matches/m_456/events
{ "type": "ROLL", "pins": 7 }     // bowling

Record completed padel sets

POST /api/v0/matches/m_123/sets
{ "sets": [[2,6],[6,4],[1,6]] }

Dev Quickstart (local)

Prereqs: Node 20, Python 3.12, Docker

# Postgres (local)
docker compose up -d postgres

### Backend
cd backend
python -m venv .venv && source .venv/bin/activate
pip install -r requirements.txt
alembic upgrade head
python seed.py  # adds default sports, rulesets, demo club/player

### Web
cd ../apps/web
npm install

### Run backend & frontend together
Start the API and UI in separate terminals:

**Terminal 1 - Backend**
<<<<<<< HEAD

```
cd backend
source .venv/bin/activate
uvicorn app.main:app --reload  # http://localhost:8000/api, docs at /api/docs
```

**Terminal 2 - Frontend**

```
cd apps/web
# INTERNAL_API_BASE_URL defaults to http://localhost:8000/api
NEXT_PUBLIC_API_BASE_URL=http://localhost:8000/api npm run dev  # http://localhost:3000
```

Seed inserts:
- Sports: Padel, Bowling, Pickleball
- RuleSets: padel-default, padel-golden, bowling-standard, pickleball-standard
- Club: Demo Club (id: demo-club)
- Player: Demo Player (id: demo-player, club: Demo Club)

Self-hosting (single VPS, low cost)

Topology:

Internet → Caddy (TLS)
   ├ /api → FastAPI :8000
   └ /    → Next.js :3000
Postgres :5432 (internal)


Root .env (production):

DOMAIN=yourdomain.com
EMAIL_FOR_LETSENCRYPT=you@example.com

# Postgres
POSTGRES_USER=postgres
POSTGRES_PASSWORD=postgres
POSTGRES_DB=crosssport
DATABASE_URL=postgresql+asyncpg://postgres:postgres@postgres:5432/crosssport

# Backend
SECRET_KEY=change-me
# When cookies/credentials are enabled, list each trusted origin explicitly
ALLOW_CREDENTIALS=true
ALLOWED_ORIGINS=https://yourdomain.com

# Web
NEXT_PUBLIC_API_BASE_URL=https://yourdomain.com/api
NODE_ENV=production

# If ALLOW_CREDENTIALS=true, the backend will error on startup if
# ALLOWED_ORIGINS contains '*' to prevent insecure CORS configuration.


docker-compose.prod.yml (place in repo root):

services:
  caddy:
    image: caddy:2
    restart: unless-stopped
    ports: ["80:80", "443:443"]
    volumes:
      - ./Caddyfile:/etc/caddy/Caddyfile:ro
      - caddy_data:/data
      - caddy_config:/config
    depends_on: [web, backend]
    environment:
      - DOMAIN=${DOMAIN}
      - EMAIL_FOR_LETSENCRYPT=${EMAIL_FOR_LETSENCRYPT}

  web:
    build:
      context: ./apps/web
      dockerfile: Dockerfile
    environment:
      - NEXT_PUBLIC_API_BASE_URL=${NEXT_PUBLIC_API_BASE_URL}
      - NODE_ENV=production
    restart: unless-stopped

  backend:
    build:
      context: ./backend
      dockerfile: Dockerfile
    environment:
      - DATABASE_URL=${DATABASE_URL}
      - SECRET_KEY=${SECRET_KEY}
      - ALLOW_CREDENTIALS=${ALLOW_CREDENTIALS}
      - ALLOWED_ORIGINS=${ALLOWED_ORIGINS}
    command: >
      sh -c "alembic upgrade head &&
             uvicorn app.main:app --host 0.0.0.0 --port 8000"
    restart: unless-stopped
    depends_on: [postgres]

  postgres:
    image: postgres:16
    restart: unless-stopped
    environment:
      - POSTGRES_USER=${POSTGRES_USER}
      - POSTGRES_PASSWORD=${POSTGRES_PASSWORD}
      - POSTGRES_DB=${POSTGRES_DB}
    volumes:
      - pgdata:/var/lib/postgresql/data

  db_backup:
    image: postgres:16
    restart: unless-stopped
    volumes:
      - pgbackups:/backups
    environment:
      - PGPASSWORD=${POSTGRES_PASSWORD}
    depends_on: [postgres]
    entrypoint: >
      sh -c 'while :; do
               now=$$(date +%F_%H-%M-%S);
               pg_dump -h postgres -U ${POSTGRES_USER} ${POSTGRES_DB} > /backups/backup_$$now.sql;
               sleep 86400;
             done'

volumes:
  pgdata:
  pgbackups:
  caddy_data:
  caddy_config:


Caddyfile (repo root):

{
  email {$EMAIL_FOR_LETSENCRYPT}
}

{$DOMAIN} {
  encode zstd gzip
  @api path /api* /docs* /openapi.json
  handle @api {
    reverse_proxy backend:8000
  }
  handle {
    reverse_proxy web:3000
  }
}


Backend requirements (backend/requirements.txt):

fastapi
uvicorn[standard]
sqlalchemy[asyncio]
asyncpg
alembic
pydantic
python-multipart


Bring up prod:

docker compose -f docker-compose.prod.yml up -d --build
# https://yourdomain.com (web) and https://yourdomain.com/api (api)

Testing

Backend (pytest): scoring engines (padel/bowling) edge cases; API happy paths

Frontend: unit + Playwright E2E (create players → match → standings)

Coverage: engines ≥ 90% branches/lines

Contributing

Conventional Commits

Pre-push: lint, typecheck, tests

Add tests for all new logic; keep scoring rules well-commented
=======
>>>>>>> 15d272aa
<|MERGE_RESOLUTION|>--- conflicted
+++ resolved
@@ -9,11 +9,7 @@
 
 Monorepo: apps/web (Next.js) + backend (FastAPI) + packages/* (shared)
 
-<<<<<<< HEAD
-Implement now: Padel, Bowling, Pickleball (DB → API → UI)
-=======
-Implement now: Padel, Bowling, Tennis (DB → API → UI)
->>>>>>> 15d272aa
+Implement now: Padel, Bowling, Tennis, Pickleball (DB → API → UI)
 
 Later: Disc Golf, cross-sport normalization, PWA, OAuth, notifications
 
@@ -39,11 +35,9 @@
 
 Bowling default config: { frames: 10, tenthFrameBonus: true }
 
-<<<<<<< HEAD
+Tennis default config: { tiebreakTo: 7, sets: 3 }
+
 Pickleball default config: { pointsTo: 11, winBy: 2, bestOf: 3 }
-=======
-Tennis default config: { tiebreakTo: 7, sets: 3 }
->>>>>>> 15d272aa
 
 Tournaments (MVP): Round-robin + Single-elimination; seeding=random; RR tiebreakers = H2H → differential → wins
 
@@ -85,17 +79,17 @@
 
 10 frames; strikes/spares bonuses; full 10th-frame rules; game & series totals
 
+Tennis (included)
+
+Standard sets/games with tiebreaks; singles or doubles
+
 Pickleball (included)
 
 Rally-point scoring to 11 (win by 2); best-of-3 games
 
 Data Model (abridged)
 
-<<<<<<< HEAD
-Sport(id, name) → "padel" | "bowling" | "pickleball"
-=======
-Sport(id, name) → "padel" | "bowling" | "tennis"
->>>>>>> 15d272aa
+Sport(id, name) → "padel" | "bowling" | "tennis" | "pickleball"
 
 RuleSet(id, sport_id, name, config JSON)
 
@@ -125,8 +119,8 @@
     pins: Optional[int] = None
 
 def init_state(config: dict) -> dict: ...
-def apply(event: Event, state: dict) -> dict: ...
-def summary(state: dict) -> dict: ...
+def apply(event, state) -> dict: ...
+def summary(state) -> dict: ...
 
 API (v0)
 GET  /api/v0/sports
@@ -193,183 +187,3 @@
 Start the API and UI in separate terminals:
 
 **Terminal 1 - Backend**
-<<<<<<< HEAD
-
-```
-cd backend
-source .venv/bin/activate
-uvicorn app.main:app --reload  # http://localhost:8000/api, docs at /api/docs
-```
-
-**Terminal 2 - Frontend**
-
-```
-cd apps/web
-# INTERNAL_API_BASE_URL defaults to http://localhost:8000/api
-NEXT_PUBLIC_API_BASE_URL=http://localhost:8000/api npm run dev  # http://localhost:3000
-```
-
-Seed inserts:
-- Sports: Padel, Bowling, Pickleball
-- RuleSets: padel-default, padel-golden, bowling-standard, pickleball-standard
-- Club: Demo Club (id: demo-club)
-- Player: Demo Player (id: demo-player, club: Demo Club)
-
-Self-hosting (single VPS, low cost)
-
-Topology:
-
-Internet → Caddy (TLS)
-   ├ /api → FastAPI :8000
-   └ /    → Next.js :3000
-Postgres :5432 (internal)
-
-
-Root .env (production):
-
-DOMAIN=yourdomain.com
-EMAIL_FOR_LETSENCRYPT=you@example.com
-
-# Postgres
-POSTGRES_USER=postgres
-POSTGRES_PASSWORD=postgres
-POSTGRES_DB=crosssport
-DATABASE_URL=postgresql+asyncpg://postgres:postgres@postgres:5432/crosssport
-
-# Backend
-SECRET_KEY=change-me
-# When cookies/credentials are enabled, list each trusted origin explicitly
-ALLOW_CREDENTIALS=true
-ALLOWED_ORIGINS=https://yourdomain.com
-
-# Web
-NEXT_PUBLIC_API_BASE_URL=https://yourdomain.com/api
-NODE_ENV=production
-
-# If ALLOW_CREDENTIALS=true, the backend will error on startup if
-# ALLOWED_ORIGINS contains '*' to prevent insecure CORS configuration.
-
-
-docker-compose.prod.yml (place in repo root):
-
-services:
-  caddy:
-    image: caddy:2
-    restart: unless-stopped
-    ports: ["80:80", "443:443"]
-    volumes:
-      - ./Caddyfile:/etc/caddy/Caddyfile:ro
-      - caddy_data:/data
-      - caddy_config:/config
-    depends_on: [web, backend]
-    environment:
-      - DOMAIN=${DOMAIN}
-      - EMAIL_FOR_LETSENCRYPT=${EMAIL_FOR_LETSENCRYPT}
-
-  web:
-    build:
-      context: ./apps/web
-      dockerfile: Dockerfile
-    environment:
-      - NEXT_PUBLIC_API_BASE_URL=${NEXT_PUBLIC_API_BASE_URL}
-      - NODE_ENV=production
-    restart: unless-stopped
-
-  backend:
-    build:
-      context: ./backend
-      dockerfile: Dockerfile
-    environment:
-      - DATABASE_URL=${DATABASE_URL}
-      - SECRET_KEY=${SECRET_KEY}
-      - ALLOW_CREDENTIALS=${ALLOW_CREDENTIALS}
-      - ALLOWED_ORIGINS=${ALLOWED_ORIGINS}
-    command: >
-      sh -c "alembic upgrade head &&
-             uvicorn app.main:app --host 0.0.0.0 --port 8000"
-    restart: unless-stopped
-    depends_on: [postgres]
-
-  postgres:
-    image: postgres:16
-    restart: unless-stopped
-    environment:
-      - POSTGRES_USER=${POSTGRES_USER}
-      - POSTGRES_PASSWORD=${POSTGRES_PASSWORD}
-      - POSTGRES_DB=${POSTGRES_DB}
-    volumes:
-      - pgdata:/var/lib/postgresql/data
-
-  db_backup:
-    image: postgres:16
-    restart: unless-stopped
-    volumes:
-      - pgbackups:/backups
-    environment:
-      - PGPASSWORD=${POSTGRES_PASSWORD}
-    depends_on: [postgres]
-    entrypoint: >
-      sh -c 'while :; do
-               now=$$(date +%F_%H-%M-%S);
-               pg_dump -h postgres -U ${POSTGRES_USER} ${POSTGRES_DB} > /backups/backup_$$now.sql;
-               sleep 86400;
-             done'
-
-volumes:
-  pgdata:
-  pgbackups:
-  caddy_data:
-  caddy_config:
-
-
-Caddyfile (repo root):
-
-{
-  email {$EMAIL_FOR_LETSENCRYPT}
-}
-
-{$DOMAIN} {
-  encode zstd gzip
-  @api path /api* /docs* /openapi.json
-  handle @api {
-    reverse_proxy backend:8000
-  }
-  handle {
-    reverse_proxy web:3000
-  }
-}
-
-
-Backend requirements (backend/requirements.txt):
-
-fastapi
-uvicorn[standard]
-sqlalchemy[asyncio]
-asyncpg
-alembic
-pydantic
-python-multipart
-
-
-Bring up prod:
-
-docker compose -f docker-compose.prod.yml up -d --build
-# https://yourdomain.com (web) and https://yourdomain.com/api (api)
-
-Testing
-
-Backend (pytest): scoring engines (padel/bowling) edge cases; API happy paths
-
-Frontend: unit + Playwright E2E (create players → match → standings)
-
-Coverage: engines ≥ 90% branches/lines
-
-Contributing
-
-Conventional Commits
-
-Pre-push: lint, typecheck, tests
-
-Add tests for all new logic; keep scoring rules well-commented
-=======
->>>>>>> 15d272aa
