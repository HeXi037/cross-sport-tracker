"use client";

import React, { useEffect, useState } from "react";
import { useRouter, useParams } from "next/navigation";

const base = process.env.NEXT_PUBLIC_API_BASE_URL || "/api";

interface Player {
  id: string;
  name: string;
  club_id?: string | null;
}

export default function RecordSportPage() {
  const router = useRouter();
  const params = useParams();
  const sport = typeof params.sport === "string" ? params.sport : "";
  const isPadel = sport === "padel";

  const [players, setPlayers] = useState<Player[]>([]);
  const [ids, setIds] = useState({ a1: "", a2: "", b1: "", b2: "" });
  const [sets, setSets] = useState<Array<{ A: string; B: string }>>(
    isPadel ? [{ A: "", B: "" }] : []
  );
  const [bestOf, setBestOf] = useState(3);
  const [playedAt, setPlayedAt] = useState("");
  const [location, setLocation] = useState("");
<<<<<<< HEAD
  const [formError, setFormError] = useState<string | null>(null);
=======
  const [formError, setFormError] = useState("");
>>>>>>> 95a9deff
  const [submitting, setSubmitting] = useState(false);

  useEffect(() => {
    async function loadPlayers() {
      try {
        const res = await fetch(`${base}/v0/players?limit=100&offset=0`);
        if (res.ok) {
          const data = await res.json();
          setPlayers(data.players);
        }
      } catch {
        // ignore errors
      }
    }
    loadPlayers();
  }, []);

  function onIdChange(key: keyof typeof ids, value: string) {
    setIds((n) => ({ ...n, [key]: value }));
  }

  function onSetChange(idx: number, field: "A" | "B", value: string) {
    setSets((prev) => {
      const copy = prev.slice();
      copy[idx] = { ...copy[idx], [field]: value };
      return copy;
    });
  }

  function addSet() {
    setSets((prev) => [...prev, { A: "", B: "" }]);
  }

  async function submit() {
    setFormError("");
    setSubmitting(true);
    setFormError(null);
    try {
      const parsedSets = isPadel
        ? sets
            .map(
              (s) => [parseInt(s.A, 10), parseInt(s.B, 10)] as [number, number]
            )
            .filter(([a, b]) => Number.isFinite(a) && Number.isFinite(b))
        : [];

      if (isPadel && parsedSets.length === 0) {
        setFormError("Please enter at least one completed set score.");
        return;
      }

      const requiredIds = isPadel
        ? [ids.a1, ids.a2, ids.b1, ids.b2]
        : [ids.a1, ids.b1];
      if (!requiredIds.every(Boolean)) {
        setFormError(
          isPadel
            ? "Please select all four players."
            : "Please select at least one player per side."
        );
        return;
      }

      const idValues = [ids.a1, ids.a2, ids.b1, ids.b2].filter(Boolean);
      if (new Set(idValues).size !== idValues.length) {
        setFormError("Please select unique players.");
        return;
      }

      const participants = [
        { side: "A", playerIds: [ids.a1, ids.a2].filter(Boolean) },
        { side: "B", playerIds: [ids.b1, ids.b2].filter(Boolean) },
      ];

      const body: Record<string, unknown> = {
        sport,
        participants,
        // Avoid sending timezone-aware timestamps; the API expects a naive
        // datetime string. Using Date#toISOString() would include a “Z” suffix
        // (UTC) which caused the backend to reject the request. Instead, send
        // an ISO date without timezone information if a value was provided.
        playedAt: playedAt ? `${playedAt}T00:00:00` : undefined,
        location: location || undefined,
      };
      if (isPadel) {
        body.bestOf = bestOf;
      }

      const createRes = await fetch(`${base}/v0/matches`, {
        method: "POST",
        headers: { "Content-Type": "application/json" },
        body: JSON.stringify(body),
      });
      if (!createRes.ok) {
        setFormError("Failed to create match.");
        return;
      }
      const { id } = (await createRes.json()) as { id: string };

      if (isPadel && parsedSets.length > 0) {
        const setsRes = await fetch(`${base}/v0/matches/${id}/sets`, {
          method: "POST",
          headers: { "Content-Type": "application/json" },
          body: JSON.stringify({ sets: parsedSets }),
        });
        if (!setsRes.ok) {
          setFormError("Failed to submit set scores.");
          return;
        }
      }

      router.push(`/matches/${id}`);
    } finally {
      setSubmitting(false);
    }
  }

  function isUsedElsewhere(id: string, key: keyof typeof ids) {
    return Object.entries(ids).some(([k, v]) => k !== key && v === id);
  }

  return (
    <main className="container">
      <h1 className="heading">Record {sport} Match</h1>
      {formError && <p className="error">{formError}</p>}

      {formError && <div className="error">{formError}</div>}

      <section className="section">
        <h2 className="heading">Players</h2>
        <div style={{ display: "grid", gap: 8, gridTemplateColumns: "1fr 1fr" }}>
          <div>
            <label
              htmlFor="player-a1"
              style={{ display: "flex", flexDirection: "column" }}
            >
              Player A1
              <select
                id="player-a1"
                className="input"
                value={ids.a1}
                onChange={(e) => onIdChange("a1", e.target.value)}
              >
                <option value="">Player A1</option>
                {players.map((p) => (
                  <option
                    key={p.id}
                    value={p.id}
                    disabled={isUsedElsewhere(p.id, "a1")}
                  >
                    {p.name}
                  </option>
                ))}
              </select>
            </label>
          </div>
          <div>
            <label
              htmlFor="player-a2"
              style={{ display: "flex", flexDirection: "column" }}
            >
              Player A2
              <select
                id="player-a2"
                className="input"
                value={ids.a2}
                onChange={(e) => onIdChange("a2", e.target.value)}
              >
                <option value="">Player A2</option>
                {players.map((p) => (
                  <option
                    key={p.id}
                    value={p.id}
                    disabled={isUsedElsewhere(p.id, "a2")}
                  >
                    {p.name}
                  </option>
                ))}
              </select>
            </label>
          </div>
          <div>
            <label
              htmlFor="player-b1"
              style={{ display: "flex", flexDirection: "column" }}
            >
              Player B1
              <select
                id="player-b1"
                className="input"
                value={ids.b1}
                onChange={(e) => onIdChange("b1", e.target.value)}
              >
                <option value="">Player B1</option>
                {players.map((p) => (
                  <option
                    key={p.id}
                    value={p.id}
                    disabled={isUsedElsewhere(p.id, "b1")}
                  >
                    {p.name}
                  </option>
                ))}
              </select>
            </label>
          </div>
          <div>
            <label
              htmlFor="player-b2"
              style={{ display: "flex", flexDirection: "column" }}
            >
              Player B2
              <select
                id="player-b2"
                className="input"
                value={ids.b2}
                onChange={(e) => onIdChange("b2", e.target.value)}
              >
                <option value="">Player B2</option>
                {players.map((p) => (
                  <option
                    key={p.id}
                    value={p.id}
                    disabled={isUsedElsewhere(p.id, "b2")}
                  >
                    {p.name}
                  </option>
                ))}
              </select>
            </label>
          </div>
        </div>
      </section>

      {isPadel && (
        <section className="section">
          <h2 className="heading">Sets</h2>
          <div style={{ display: "grid", gap: 8 }}>
            {sets.map((s, idx) => (
              <div
                key={idx}
                style={{ display: "flex", gap: 8, alignItems: "center" }}
              >
                <label
                  htmlFor={`set-${idx}-a`}
                  style={{ display: "flex", flexDirection: "column" }}
                >
                  Team A
                  <input
                    id={`set-${idx}-a`}
                    className="input"
                    value={s.A}
                    onChange={(e) => onSetChange(idx, "A", e.target.value)}
                    placeholder="A"
                  />
                </label>
                <span aria-label="to">–</span>
                <label
                  htmlFor={`set-${idx}-b`}
                  style={{ display: "flex", flexDirection: "column" }}
                >
                  Team B
                  <input
                    id={`set-${idx}-b`}
                    className="input"
                    value={s.B}
                    onChange={(e) => onSetChange(idx, "B", e.target.value)}
                    placeholder="B"
                  />
                </label>
              </div>
            ))}
          </div>
          <button className="button mt-8" onClick={addSet} type="button">
            Add Set
          </button>
        </section>
      )}

      <section className="section">
        <h2 className="heading">Details</h2>
        <div style={{ display: "flex", gap: 8 }}>
          {isPadel && (
            <label
              htmlFor="best-of"
              style={{ display: "flex", flexDirection: "column" }}
            >
              Best of
              <select
                id="best-of"
                className="input"
                value={bestOf}
                onChange={(e) => setBestOf(parseInt(e.target.value, 10))}
              >
                {[1, 3, 5].map((n) => (
                  <option key={n} value={n}>
                    Best of {n}
                  </option>
                ))}
              </select>
            </label>
          )}
          <label
            htmlFor="played-at"
            style={{ display: "flex", flexDirection: "column" }}
          >
            Date
            <input
              id="played-at"
              className="input"
              type="date"
              value={playedAt}
              onChange={(e) => setPlayedAt(e.target.value)}
            />
          </label>
          <label
            htmlFor="location"
            style={{ display: "flex", flexDirection: "column" }}
          >
            Location
            <input
              id="location"
              className="input"
              value={location}
              onChange={(e) => setLocation(e.target.value)}
              placeholder="Location"
            />
          </label>
        </div>
      </section>

      <button
        className="button"
        onClick={submit}
        type="button"
        disabled={submitting}
      >
        {submitting ? "Saving..." : "Save"}
      </button>
    </main>
  );
}<|MERGE_RESOLUTION|>--- conflicted
+++ resolved
@@ -18,18 +18,14 @@
   const isPadel = sport === "padel";
 
   const [players, setPlayers] = useState<Player[]>([]);
-  const [ids, setIds] = useState({ a1: "", a2: "", b1: "", b2: "" });
+  theconst [ids, setIds] = useState({ a1: "", a2: "", b1: "", b2: "" });
   const [sets, setSets] = useState<Array<{ A: string; B: string }>>(
     isPadel ? [{ A: "", B: "" }] : []
   );
   const [bestOf, setBestOf] = useState(3);
   const [playedAt, setPlayedAt] = useState("");
   const [location, setLocation] = useState("");
-<<<<<<< HEAD
   const [formError, setFormError] = useState<string | null>(null);
-=======
-  const [formError, setFormError] = useState("");
->>>>>>> 95a9deff
   const [submitting, setSubmitting] = useState(false);
 
   useEffect(() => {
@@ -64,9 +60,8 @@
   }
 
   async function submit() {
-    setFormError("");
+    setFormError(null);
     setSubmitting(true);
-    setFormError(null);
     try {
       const parsedSets = isPadel
         ? sets
@@ -107,10 +102,6 @@
       const body: Record<string, unknown> = {
         sport,
         participants,
-        // Avoid sending timezone-aware timestamps; the API expects a naive
-        // datetime string. Using Date#toISOString() would include a “Z” suffix
-        // (UTC) which caused the backend to reject the request. Instead, send
-        // an ISO date without timezone information if a value was provided.
         playedAt: playedAt ? `${playedAt}T00:00:00` : undefined,
         location: location || undefined,
       };
@@ -155,8 +146,6 @@
     <main className="container">
       <h1 className="heading">Record {sport} Match</h1>
       {formError && <p className="error">{formError}</p>}
-
-      {formError && <div className="error">{formError}</div>}
 
       <section className="section">
         <h2 className="heading">Players</h2>
