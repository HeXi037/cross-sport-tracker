--- conflicted
+++ resolved
@@ -170,12 +170,9 @@
 
     opp_stats: dict[str, dict[str, int]] = defaultdict(lambda: {"wins": 0, "total": 0})
     team_stats: dict[str, dict[str, int]] = defaultdict(lambda: {"wins": 0, "total": 0})
-<<<<<<< HEAD
     wins = losses = 0
-=======
     results: list[bool] = []
     match_summary: list[tuple[str, int, bool]] = []
->>>>>>> c298f119
 
     for row in rows:
         match, mp = row.Match, row.MatchParticipant
@@ -183,15 +180,12 @@
         if winner is None:
             continue
         is_win = winner == mp.side
-<<<<<<< HEAD
         if is_win:
             wins += 1
         else:
             losses += 1
-=======
         results.append(is_win)
         match_summary.append((match.sport_id, len(mp.player_ids), is_win))
->>>>>>> c298f119
 
         teammates = [pid for pid in mp.player_ids if pid != player_id]
         for tid in teammates:
@@ -216,15 +210,15 @@
         id_to_name = {}
 
     def to_record(pid: str, stats: dict[str, int]) -> VersusRecord:
-        wins = stats["wins"]
+        wins_ = stats["wins"]
         total = stats["total"]
-        losses = total - wins
-        win_pct = wins / total if total else 0.0
+        losses_ = total - wins_
+        win_pct = wins_ / total if total else 0.0
         return VersusRecord(
             playerId=pid,
             playerName=id_to_name.get(pid, ""),
-            wins=wins,
-            losses=losses,
+            wins=wins_,
+            losses=losses_,
             winPct=win_pct,
         )
 
