--- conflicted
+++ resolved
@@ -22,18 +22,11 @@
     name: str
     club_id: Optional[str] = None
 
-
-class PlayerNameOut(BaseModel):
-    id: str
-    name: str
-
-
 class PlayerListOut(BaseModel):
     players: List[PlayerOut]
     total: int
     limit: int
     offset: int
-
 
 class LeaderboardEntryOut(BaseModel):
     rank: int
@@ -45,7 +38,6 @@
     setsWon: int
     setsLost: int
     setDiff: int
-
 
 class LeaderboardOut(BaseModel):
     sport: str
@@ -66,11 +58,9 @@
     playedAt: Optional[datetime] = None
     location: Optional[str] = None
 
-
 class ParticipantByName(BaseModel):
     side: Literal["A", "B"]
     playerNames: List[str]
-
 
 class MatchCreateByName(BaseModel):
     sport: str
@@ -80,7 +70,6 @@
     playedAt: Optional[datetime] = None
     location: Optional[str] = None
 
-
 class SetsIn(BaseModel):
     sets: List[Tuple[int, int]]
 
@@ -89,15 +78,11 @@
     by: Optional[Literal["A", "B"]] = None
     pins: Optional[int] = None
 
-
 # Response models
-
-
 class ParticipantOut(BaseModel):
     id: str
     side: Literal["A", "B"]
     playerIds: List[str]
-
 
 class ScoreEventOut(BaseModel):
     id: str
@@ -105,10 +90,8 @@
     payload: dict
     createdAt: datetime
 
-
 class MatchIdOut(BaseModel):
     id: str
-
 
 class MatchSummaryOut(BaseModel):
     id: str
@@ -117,13 +100,11 @@
     playedAt: Optional[datetime] = None
     location: Optional[str] = None
 
-
 class MatchOut(MatchSummaryOut):
     rulesetId: Optional[str] = None
     participants: List[ParticipantOut]
     events: List[ScoreEventOut]
     summary: Optional[dict] = None
-
 
 class VersusRecord(BaseModel):
     playerId: str
@@ -132,7 +113,6 @@
     losses: int
     winPct: float
 
-
 class PlayerStatsOut(BaseModel):
     playerId: str
     bestAgainst: Optional[VersusRecord] = None
@@ -140,31 +120,23 @@
     bestWith: Optional[VersusRecord] = None
     worstWith: Optional[VersusRecord] = None
 
-
-<<<<<<< HEAD
 class UserCreate(BaseModel):
     username: str
     password: str
     is_admin: bool = False
 
-
 class UserLogin(BaseModel):
     username: str
     password: str
-
 
 class TokenOut(BaseModel):
     access_token: str
     token_type: str = "bearer"
 
-
-=======
->>>>>>> ac3194cf
 class TournamentCreate(BaseModel):
     sport: str
     name: str
     clubId: Optional[str] = None
-
 
 class TournamentOut(BaseModel):
     id: str
@@ -172,10 +144,8 @@
     name: str
     clubId: Optional[str] = None
 
-
 class StageCreate(BaseModel):
     type: Literal["round_robin", "single_elim"]
-
 
 class StageOut(BaseModel):
     id: str
