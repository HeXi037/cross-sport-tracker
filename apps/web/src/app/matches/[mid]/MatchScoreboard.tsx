"use client";

import type {
  BowlingSummaryPlayer,
  SummaryData,
} from "../../../lib/match-summary";
<<<<<<< HEAD

const RACKET_SPORTS = new Set([
  "padel",
  "tennis",
  "pickleball",
  "badminton",
  "table-tennis",
  "table_tennis",
]);
=======
import {
  getNumericEntries,
  isRacketSport,
  normalizeSportId,
  isRecord,
} from "../../../lib/match-summary";
>>>>>>> e754ada5

const BOWLING_FRAME_COUNT = 10;

function formatValue(value: unknown): string {
  if (value === null || value === undefined) return "—";
  if (typeof value === "number") return Number.isFinite(value) ? `${value}` : "—";
  return String(value);
}

function formatToPar(value: unknown): string {
  if (typeof value !== "number" || !Number.isFinite(value)) return "—";
  if (value === 0) return "E";
  return value > 0 ? `+${value}` : `${value}`;
}

function renderRacketSummary(
  summary: SummaryData,
  { hideIfEmpty = false }: { hideIfEmpty?: boolean } = {}
) {
  if (!summary || typeof summary !== "object") return null;
  const sets = "sets" in summary ? (summary as Record<string, unknown>).sets : undefined;
  const games = "games" in summary ? (summary as Record<string, unknown>).games : undefined;
  const points = "points" in summary ? (summary as Record<string, unknown>).points : undefined;
  const setScoresRaw =
    "set_scores" in summary
      ? (summary as Record<string, unknown>).set_scores
      : undefined;
  const setScores = Array.isArray(setScoresRaw)
    ? (setScoresRaw as Array<Record<string, unknown>>)
    : [];

  const setEntries = getNumericEntries(sets);
  const gameEntries = getNumericEntries(games);
  const pointEntries = getNumericEntries(points);
  const hasSetScores = setScores.length > 0;
  const showSetsColumn = setEntries.length > 0;
  const showGamesColumn = gameEntries.length > 0;
  const showPointsColumn = pointEntries.length > 0;

  const shouldRender =
    hasSetScores ||
    showGamesColumn ||
    showPointsColumn ||
    (!hideIfEmpty && showSetsColumn);

  if (!shouldRender) return null;

  const setsRecord = isRecord(sets) ? (sets as Record<string, unknown>) : undefined;
  const gamesRecord = isRecord(games) ? (games as Record<string, unknown>) : undefined;
  const pointsRecord = isRecord(points)
    ? (points as Record<string, unknown>)
    : undefined;

  const sides = Array.from(
    new Set([
      ...Object.keys((setsRecord as Record<string, number>) ?? {}),
      ...Object.keys((gamesRecord as Record<string, number>) ?? {}),
      ...Object.keys((pointsRecord as Record<string, number>) ?? {}),
      ...setScores.flatMap((set) => Object.keys((set as Record<string, number>) ?? {})),
    ])
  ).sort();

  return (
    <table className="scoreboard-table" aria-label="Racket scoreboard">
      <thead>
        <tr>
          <th scope="col">Side</th>
          {setScores.map((_, idx) => (
            <th scope="col" key={`set-${idx}`}>{`Set ${idx + 1}`}</th>
          ))}
          {showSetsColumn ? <th scope="col">Sets</th> : null}
          {showGamesColumn ? <th scope="col">Games</th> : null}
          {showPointsColumn ? <th scope="col">Points</th> : null}
        </tr>
      </thead>
      <tbody>
        {sides.map((side) => (
          <tr key={side}>
            <th scope="row">{side}</th>
            {setScores.map((set, idx) => (
              <td key={`set-${idx}`}>{formatValue((set as Record<string, unknown>)[side])}</td>
            ))}
            {showSetsColumn ? (
              <td>{formatValue(setsRecord?.[side])}</td>
            ) : null}
            {showGamesColumn ? (
              <td>{formatValue(gamesRecord?.[side])}</td>
            ) : null}
            {showPointsColumn ? (
              <td>{formatValue(pointsRecord?.[side])}</td>
            ) : null}
          </tr>
        ))}
      </tbody>
    </table>
  );
}

function renderDiscGolfSummary(summary: SummaryData) {
  if (!summary || typeof summary !== "object") return null;
  if (!("scores" in summary)) return null;

  const scores = (summary as { scores?: Record<string, Array<number | null | undefined>> }).scores;
  if (!scores) return null;

  const pars = (summary as { pars?: Array<number | null | undefined> }).pars ?? [];
  const totals = (summary as { totals?: Record<string, number | null | undefined> }).totals ?? {};
  const toPar = (summary as { toPar?: Record<string, number | null | undefined> }).toPar ?? {};
  const parTotal = (summary as { parTotal?: number | null | undefined }).parTotal;

  const holeCount = Math.max(
    pars.length,
    ...Object.values(scores).map((arr) => arr?.length ?? 0),
    0
  );
  const holes = Array.from({ length: holeCount }, (_, i) => i + 1);
  const sides = Object.keys(scores).sort();

  return (
    <table className="scoreboard-table" aria-label="Disc golf scoreboard">
      <thead>
        <tr>
          <th scope="col">Side</th>
          {holes.map((hole) => (
            <th scope="col" key={hole}>{`H${hole}`}</th>
          ))}
          <th scope="col">Total</th>
          <th scope="col">To Par</th>
        </tr>
      </thead>
      <tbody>
        {pars.length ? (
          <tr className="scoreboard-par-row">
            <th scope="row">Par</th>
            {holes.map((hole, idx) => (
              <td key={hole}>{formatValue(pars[idx])}</td>
            ))}
            <td>
              {formatValue(
                typeof parTotal === "number" && Number.isFinite(parTotal)
                  ? parTotal
                  : pars.reduce((acc: number, val) => {
                      if (typeof val === "number" && Number.isFinite(val)) {
                        return acc + val;
                      }
                      return acc;
                    }, 0)
              )}
            </td>
            <td>E</td>
          </tr>
        ) : null}
        {sides.map((side) => (
          <tr key={side}>
            <th scope="row">{side}</th>
            {holes.map((hole, idx) => (
              <td key={hole}>{formatValue(scores[side]?.[idx])}</td>
            ))}
            <td>{formatValue(totals[side])}</td>
            <td>{formatToPar(toPar[side])}</td>
          </tr>
        ))}
      </tbody>
    </table>
  );
}

function renderBowlingSummary(summary: SummaryData) {
  if (!summary || typeof summary !== "object") return null;

  const formatFrame = (frame: Array<number | null | undefined> | undefined) => {
    if (!frame || frame.length === 0) return "—";
    return frame.map((roll) => formatValue(roll)).join(", ");
  };

  const maybePlayers = (summary as { players?: unknown }).players;
  const players: BowlingSummaryPlayer[] = Array.isArray(maybePlayers)
    ? maybePlayers.filter(
        (player): player is BowlingSummaryPlayer =>
          !!player && typeof player === "object"
      )
    : [];

  if (players.length) {
    const frameCount = Math.max(
      BOWLING_FRAME_COUNT,
      ...players.map((player) => player.frames?.length ?? 0),
      ...players.map((player) => player.scores?.length ?? 0)
    );
    const frameNumbers = Array.from({ length: frameCount }, (_, i) => i + 1);

    return (
      <table className="scoreboard-table" aria-label="Bowling scoreboard">
        <thead>
          <tr>
            <th scope="col">Player</th>
            {frameNumbers.map((num) => (
              <th scope="col" key={num}>
                {num}
              </th>
            ))}
            <th scope="col">Total</th>
          </tr>
        </thead>
        <tbody>
          {players.map((player, idx) => {
            const label =
              player.playerName ??
              player.side ??
              `Player ${String.fromCharCode(65 + idx)}`;
            return (
              <tr key={player.playerId ?? player.side ?? idx}>
                <th scope="row">{label}</th>
                {frameNumbers.map((num, frameIdx) => (
                  <td key={`${label}-${num}`}>
                    <div className="bowling-frame-cell">
                      <span className="bowling-frame-rolls">
                        {formatFrame(player.frames?.[frameIdx])}
                      </span>
                      <span className="bowling-frame-total">
                        {formatValue(player.scores?.[frameIdx])}
                      </span>
                    </div>
                  </td>
                ))}
                <td>
                  <span className="bowling-total">
                    {formatValue(player.total)}
                  </span>
                </td>
              </tr>
            );
          })}
        </tbody>
      </table>
    );
  }

  if (!("frames" in summary) && !("scores" in summary)) return null;

  const frames = (summary as { frames?: Array<Array<number | null | undefined>> }).frames ?? [];
  const scores = (summary as { scores?: Array<number | null | undefined> }).scores ?? [];
  const total = (summary as { total?: number | null | undefined }).total;
  const frameCount = Math.max(frames.length, scores.length, BOWLING_FRAME_COUNT);
  const frameNumbers = Array.from({ length: frameCount }, (_, i) => i + 1);

  return (
    <table className="scoreboard-table" aria-label="Bowling scoreboard">
      <thead>
        <tr>
          <th scope="col">Frame</th>
          {frameNumbers.map((num) => (
            <th scope="col" key={num}>{num}</th>
          ))}
          <th scope="col">Total</th>
        </tr>
      </thead>
      <tbody>
        <tr>
          <th scope="row">Rolls</th>
          {frameNumbers.map((num, idx) => (
            <td key={num}>{formatFrame(frames[idx])}</td>
          ))}
          <td>—</td>
        </tr>
        <tr>
          <th scope="row">Cumulative</th>
          {frameNumbers.map((num, idx) => (
            <td key={num}>{formatValue(scores[idx])}</td>
          ))}
          <td>{formatValue(total)}</td>
        </tr>
      </tbody>
    </table>
  );
}

function renderFallback(summary: SummaryData) {
  if (!summary) {
    return <p className="scoreboard-empty">No live summary available yet.</p>;
  }

  return (
    <pre className="scoreboard-fallback" aria-label="Raw summary">
      {JSON.stringify(summary, null, 2)}
    </pre>
  );
}

export default function MatchScoreboard({
  summary,
  sport,
  isFinished,
}: {
  summary: SummaryData;
  sport?: string | null;
  config?: unknown;
  isFinished?: boolean;
}) {
  const sportId = normalizeSportId(sport);

  if (isRacketSport(sport)) {
    const racket = renderRacketSummary(summary, {
      hideIfEmpty: Boolean(isFinished),
    });
    if (racket) {
      return <div className="scoreboard-wrapper">{racket}</div>;
    }
  }

  if (sportId === "disc_golf") {
    const discGolf = renderDiscGolfSummary(summary);
    if (discGolf) {
      return <div className="scoreboard-wrapper">{discGolf}</div>;
    }
  }

  if (sportId === "bowling") {
    const bowling = renderBowlingSummary(summary);
    if (bowling) {
      return <div className="scoreboard-wrapper">{bowling}</div>;
    }
  }

  const racketFallback = renderRacketSummary(summary, {
    hideIfEmpty: Boolean(isFinished),
  });
  if (racketFallback) {
    return <div className="scoreboard-wrapper">{racketFallback}</div>;
  }

  return <div className="scoreboard-wrapper">{renderFallback(summary)}</div>;
}<|MERGE_RESOLUTION|>--- conflicted
+++ resolved
@@ -4,24 +4,12 @@
   BowlingSummaryPlayer,
   SummaryData,
 } from "../../../lib/match-summary";
-<<<<<<< HEAD
-
-const RACKET_SPORTS = new Set([
-  "padel",
-  "tennis",
-  "pickleball",
-  "badminton",
-  "table-tennis",
-  "table_tennis",
-]);
-=======
 import {
   getNumericEntries,
   isRacketSport,
   normalizeSportId,
   isRecord,
 } from "../../../lib/match-summary";
->>>>>>> e754ada5
 
 const BOWLING_FRAME_COUNT = 10;
 
