--- conflicted
+++ resolved
@@ -2,12 +2,9 @@
 import { useState, useEffect, useMemo } from "react";
 import Link from "next/link";
 import { apiFetch, isAdmin } from "../../lib/api";
-<<<<<<< HEAD
 import PlayerLabel from "../../components/PlayerLabel";
-=======
 import InputField from "../../components/InputField";
 import ErrorBoundary from "../../components/ErrorBoundary";
->>>>>>> d57eb1d9
 
 const NAME_REGEX = /^[A-Za-z0-9 '-]{1,50}$/;
 
@@ -23,7 +20,7 @@
   const [players, setPlayers] = useState<Player[]>([]);
   const [recentMatches, setRecentMatches] =
     useState<Record<string, string | null>>({});
-  const [name, setName] = useState("");
+  the const [name, setName] = useState("");
   const [photo, setPhoto] = useState<File | null>(null);
   const [search, setSearch] = useState("");
   const [debouncedSearch, setDebouncedSearch] = useState("");
@@ -111,11 +108,16 @@
         headers: { "Content-Type": "application/json" },
         body: JSON.stringify({ name: trimmedName }),
       });
-      const data = (await res.json().catch(() => null)) as Player | (Record<string, unknown> & { detail?: string; message?: string }) | null;
-      if (!res.ok || !data || !('id' in data)) {
+      const data = (await res.json().catch(() => null)) as
+        | Player
+        | (Record<string, unknown> & { detail?: string; message?: string })
+        | null;
+      if (!res.ok || !data || !("id" in data)) {
         let message = "Failed to create player.";
-        if (data && typeof (data as any)["detail"] === "string") message = (data as any)["detail"] as string;
-        else if (data && typeof (data as any)["message"] === "string") message = (data as any)["message"] as string;
+        if (data && typeof (data as any)["detail"] === "string")
+          message = (data as any)["detail"] as string;
+        else if (data && typeof (data as any)["message"] === "string")
+          message = (data as any)["message"] as string;
         setError(message);
         return;
       }
@@ -150,80 +152,6 @@
   }
 
   return (
-<<<<<<< HEAD
-    <main className="container">
-      <h1 className="heading">Players</h1>
-      {loading && players.length === 0 ? (
-        <div>Loading players…</div>
-      ) : (
-        <>
-          <input
-            className="input mb-2"
-            value={search}
-            onChange={(e) => setSearch(e.target.value)}
-            placeholder="search"
-          />
-          {filteredPlayers.length === 0 && debouncedSearch.trim() !== "" ? (
-            <p>No players found.</p>
-          ) : (
-            <ul>
-              {filteredPlayers.map((p) => (
-                <li key={p.id}>
-                  <Link
-                    href={
-                      recentMatches[p.id]
-                        ? `/matches/${recentMatches[p.id]}`
-                        : `/players/${p.id}`
-                    }
-                  >
-                    <PlayerLabel id={p.id} name={p.name} photoUrl={p.photo_url} />
-                  </Link>
-                  {admin && (
-                    <button
-                      style={{ marginLeft: 8 }}
-                      onClick={() => handleDelete(p.id)}
-                    >
-                      Delete
-                    </button>
-                  )}
-                </li>
-              ))}
-            </ul>
-          )}
-        </>
-      )}
-      <input
-        className="input"
-        value={name}
-        onChange={(e) => setName(e.target.value)}
-        placeholder="name"
-      />
-      {!nameIsValid && trimmedName !== "" && (
-        <div className="text-red-500 mt-2">
-          Name must be 1-50 characters and contain only letters,
-          numbers, spaces, hyphens, or apostrophes.
-        </div>
-      )}
-      <input
-        type="file"
-        accept="image/*"
-        onChange={(e) => setPhoto(e.target.files?.[0] ?? null)}
-        className="my-2"
-      />
-      <button
-        className="button"
-        onClick={create}
-        disabled={creating || name.trim() === ""}
-      >
-        {creating ? "Saving…" : "Add"}
-      </button>
-      {success && <div className="text-green-600 mt-2">{success}</div>}
-      {error && (
-        <div className="text-red-500 mt-2">
-          {error}
-          <button className="ml-2 underline" onClick={load}>
-            Retry
-=======
     <ErrorBoundary>
       <main className="container">
         <h1 className="heading">Players</h1>
@@ -252,7 +180,11 @@
                           : `/players/${p.id}`
                       }
                     >
-                      {p.name}
+                      <PlayerLabel
+                        id={p.id}
+                        name={p.name}
+                        photoUrl={p.photo_url}
+                      />
                     </Link>
                     {admin && (
                       <button
@@ -287,13 +219,18 @@
                 : undefined
             }
           />
+          <input
+            type="file"
+            accept="image/*"
+            onChange={(e) => setPhoto(e.target.files?.[0] ?? null)}
+            className="my-2"
+          />
           <button
             className="button"
             type="submit"
             disabled={creating || name.trim() === ""}
           >
             {creating ? "Saving…" : "Add"}
->>>>>>> d57eb1d9
           </button>
         </form>
         {success && (
