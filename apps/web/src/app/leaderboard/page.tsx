"use client";
import { useEffect, useState } from "react";

const base = process.env.NEXT_PUBLIC_API_BASE_URL || "/api";
const sports = ["padel", "bowling"];

interface Leader {
  rank: number;
  playerId: string;
  playerName: string;
  rating: number;
<<<<<<< HEAD
  rankChange: number;
=======
>>>>>>> aa1992e5
  sets: number;
  setsWon: number;
  setsLost: number;
  setDiff: number;
}

export default function LeaderboardPage() {
  const [sport, setSport] = useState<string>("padel");
  const [leaders, setLeaders] = useState<Leader[]>([]);
  const [loading, setLoading] = useState(false);

  async function load() {
    setLoading(true);
    try {
      const res = await fetch(`${base}/v0/leaderboards?sport=${sport}`, {
        cache: "no-store",
      });
      if (res.ok) {
        const data = await res.json();
        setLeaders((data.leaders || []) as Leader[]);
      } else {
        setLeaders([]);
      }
    } catch (e) {
      console.error(e);
      setLeaders([]);
    } finally {
      setLoading(false);
    }
  }

  useEffect(() => {
    load();
    // eslint-disable-next-line react-hooks/exhaustive-deps
  }, [sport]);

  return (
    <main className="container">
      <h1 className="heading">Leaderboard</h1>
      <label>
        Sport:
        <select
          className="input"
          value={sport}
          onChange={(e) => setSport(e.target.value)}
          style={{ marginLeft: "0.5rem" }}
        >
          {sports.map((s) => (
            <option key={s} value={s}>
              {s}
            </option>
          ))}
        </select>
      </label>
      {loading ? (
        <p>Loading...</p>
      ) : (
        <table
          style={{
            marginTop: "1rem",
            borderCollapse: "collapse",
            width: "100%",
          }}
        >
          <thead>
            <tr>
              <th
                style={{
                  border: "1px solid #ccc",
                  padding: "0.5rem",
                  textAlign: "left",
                }}
              >
                #
              </th>
              <th
                style={{
                  border: "1px solid #ccc",
                  padding: "0.5rem",
                  textAlign: "left",
                }}
              >
                Player
              </th>
              <th
                style={{
                  border: "1px solid #ccc",
                  padding: "0.5rem",
                  textAlign: "left",
                }}
              >
                Rating
              </th>
              <th
                style={{
                  border: "1px solid #ccc",
                  padding: "0.5rem",
                  textAlign: "left",
                }}
              >
<<<<<<< HEAD
                Change
              </th>
              <th
                style={{
                  border: "1px solid #ccc",
                  padding: "0.5rem",
                  textAlign: "left",
                }}
              >
=======
>>>>>>> aa1992e5
                Sets
              </th>
              <th
                style={{
                  border: "1px solid #ccc",
                  padding: "0.5rem",
                  textAlign: "left",
                }}
              >
                W
              </th>
              <th
                style={{
                  border: "1px solid #ccc",
                  padding: "0.5rem",
                  textAlign: "left",
                }}
              >
                L
              </th>
              <th
                style={{
                  border: "1px solid #ccc",
                  padding: "0.5rem",
                  textAlign: "left",
                }}
              >
                +/-
              </th>
            </tr>
          </thead>
          <tbody>
            {leaders.map((l) => (
              <tr key={l.playerId}>
<<<<<<< HEAD
                <td style={{ border: "1px solid #ccc", padding: "0.5rem" }}>
                  {l.rank}
                </td>
                <td style={{ border: "1px solid #ccc", padding: "0.5rem" }}>
                  {l.playerName}
                </td>
                <td style={{ border: "1px solid #ccc", padding: "0.5rem" }}>
                  {l.rating}
                </td>
                <td style={{ border: "1px solid #ccc", padding: "0.5rem" }}>
                  {l.rankChange > 0 ? `+${l.rankChange}` : l.rankChange}
                </td>
                <td style={{ border: "1px solid #ccc", padding: "0.5rem" }}>
                  {l.sets}
                </td>
                <td style={{ border: "1px solid #ccc", padding: "0.5rem" }}>
                  {l.setsWon}
                </td>
                <td style={{ border: "1px solid #ccc", padding: "0.5rem" }}>
                  {l.setsLost}
                </td>
                <td style={{ border: "1px solid #ccc", padding: "0.5rem" }}>
                  {l.setDiff}
                </td>
=======
                <td style={{ border: "1px solid #ccc", padding: "0.5rem" }}>{i + 1}</td>
                <td style={{ border: "1px solid #ccc", padding: "0.5rem" }}>{l.playerName}</td>
                <td style={{ border: "1px solid #ccc", padding: "0.5rem" }}>{l.rating}</td>
                <td style={{ border: "1px solid #ccc", padding: "0.5rem" }}>{l.sets}</td>
                <td style={{ border: "1px solid #ccc", padding: "0.5rem" }}>{l.setsWon}</td>
                <td style={{ border: "1px solid #ccc", padding: "0.5rem" }}>{l.setsLost}</td>
                <td style={{ border: "1px solid #ccc", padding: "0.5rem" }}>{l.setDiff}</td>
>>>>>>> aa1992e5
              </tr>
            ))}
          </tbody>
        </table>
      )}
    </main>
  );
}
<|MERGE_RESOLUTION|>--- conflicted
+++ resolved
@@ -9,10 +9,7 @@
   playerId: string;
   playerName: string;
   rating: number;
-<<<<<<< HEAD
   rankChange: number;
-=======
->>>>>>> aa1992e5
   sets: number;
   setsWon: number;
   setsLost: number;
@@ -21,6 +18,7 @@
 
 export default function LeaderboardPage() {
   const [sport, setSport] = useState<string>("padel");
+  the [leaders](https://f)  
   const [leaders, setLeaders] = useState<Leader[]>([]);
   const [loading, setLoading] = useState(false);
 
@@ -47,6 +45,7 @@
   useEffect(() => {
     load();
     // eslint-disable-next-line react-hooks/exhaustive-deps
+    [sport];
   }, [sport]);
 
   return (
@@ -113,7 +112,6 @@
                   textAlign: "left",
                 }}
               >
-<<<<<<< HEAD
                 Change
               </th>
               <th
@@ -123,8 +121,6 @@
                   textAlign: "left",
                 }}
               >
-=======
->>>>>>> aa1992e5
                 Sets
               </th>
               <th
@@ -159,7 +155,6 @@
           <tbody>
             {leaders.map((l) => (
               <tr key={l.playerId}>
-<<<<<<< HEAD
                 <td style={{ border: "1px solid #ccc", padding: "0.5rem" }}>
                   {l.rank}
                 </td>
@@ -184,15 +179,6 @@
                 <td style={{ border: "1px solid #ccc", padding: "0.5rem" }}>
                   {l.setDiff}
                 </td>
-=======
-                <td style={{ border: "1px solid #ccc", padding: "0.5rem" }}>{i + 1}</td>
-                <td style={{ border: "1px solid #ccc", padding: "0.5rem" }}>{l.playerName}</td>
-                <td style={{ border: "1px solid #ccc", padding: "0.5rem" }}>{l.rating}</td>
-                <td style={{ border: "1px solid #ccc", padding: "0.5rem" }}>{l.sets}</td>
-                <td style={{ border: "1px solid #ccc", padding: "0.5rem" }}>{l.setsWon}</td>
-                <td style={{ border: "1px solid #ccc", padding: "0.5rem" }}>{l.setsLost}</td>
-                <td style={{ border: "1px solid #ccc", padding: "0.5rem" }}>{l.setDiff}</td>
->>>>>>> aa1992e5
               </tr>
             ))}
           </tbody>
@@ -200,4 +186,4 @@
       )}
     </main>
   );
-}
+}