from typing import List, Literal, Optional, Tuple
from datetime import datetime
from pydantic import BaseModel

# Basic DTOs
class SportOut(BaseModel):
    id: str
    name: str

class RuleSetOut(BaseModel):
    id: str
    sport_id: str
    name: str
    config: dict

class PlayerCreate(BaseModel):
    name: str
    club_id: Optional[str] = None

class PlayerOut(BaseModel):
    id: str
    name: str
    club_id: Optional[str] = None


class PlayerListOut(BaseModel):
    players: List[PlayerOut]
    total: int
    limit: int
    offset: int


class LeaderboardEntryOut(BaseModel):
    rank: int
    playerId: str
    playerName: str
    rating: float
<<<<<<< HEAD
    rankChange: int
=======
>>>>>>> aa1992e5
    sets: int
    setsWon: int
    setsLost: int
    setDiff: int


class LeaderboardOut(BaseModel):
    sport: str
    leaders: List[LeaderboardEntryOut]
    total: int
    limit: int
    offset: int

class Participant(BaseModel):
    side: Literal["A", "B"]
    playerIds: List[str]

class MatchCreate(BaseModel):
    sport: str
    rulesetId: Optional[str] = None
    participants: List[Participant]
    bestOf: Optional[int] = None
    playedAt: Optional[datetime] = None
    location: Optional[str] = None


class ParticipantByName(BaseModel):
    side: Literal["A", "B"]
    playerNames: List[str]


class MatchCreateByName(BaseModel):
    sport: str
    rulesetId: Optional[str] = None
    participants: List[ParticipantByName]
    bestOf: Optional[int] = None
    playedAt: Optional[datetime] = None
    location: Optional[str] = None


class SetsIn(BaseModel):
    sets: List[Tuple[int, int]]

class EventIn(BaseModel):
    type: Literal["POINT", "ROLL", "UNDO"]
    by: Optional[Literal["A", "B"]] = None
    pins: Optional[int] = None


# Response models


class ParticipantOut(BaseModel):
    id: str
    side: Literal["A", "B"]
    playerIds: List[str]


class ScoreEventOut(BaseModel):
    id: str
    type: str
    payload: dict
    createdAt: datetime


class MatchIdOut(BaseModel):
    id: str


class MatchSummaryOut(BaseModel):
    id: str
    sport: str
    bestOf: Optional[int] = None
    playedAt: Optional[datetime] = None
    location: Optional[str] = None


class MatchOut(MatchSummaryOut):
    rulesetId: Optional[str] = None
    participants: List[ParticipantOut]
    events: List[ScoreEventOut]
    summary: Optional[dict] = None


class VersusRecord(BaseModel):
    playerId: str
    playerName: str
    wins: int
    losses: int
    winPct: float


class PlayerStatsOut(BaseModel):
    playerId: str
    bestAgainst: Optional[VersusRecord] = None
    worstAgainst: Optional[VersusRecord] = None
    bestWith: Optional[VersusRecord] = None
    worstWith: Optional[VersusRecord] = None
<|MERGE_RESOLUTION|>--- conflicted
+++ resolved
@@ -35,10 +35,7 @@
     playerId: str
     playerName: str
     rating: float
-<<<<<<< HEAD
     rankChange: int
-=======
->>>>>>> aa1992e5
     sets: int
     setsWon: int
     setsLost: int
@@ -136,4 +133,4 @@
     bestAgainst: Optional[VersusRecord] = None
     worstAgainst: Optional[VersusRecord] = None
     bestWith: Optional[VersusRecord] = None
-    worstWith: Optional[VersusRecord] = None
+    worstWith: Optional[VersusRecord] = None