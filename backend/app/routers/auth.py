import os
import re
import hashlib
import uuid
import secrets
from datetime import datetime, timedelta
from fastapi import APIRouter, Depends, HTTPException, Header, Request
from fastapi.responses import JSONResponse
from slowapi import Limiter
from slowapi.errors import RateLimitExceeded
from sqlalchemy.ext.asyncio import AsyncSession
from sqlalchemy import select, delete
from passlib.context import CryptContext
import jwt

from ..db import get_session
<<<<<<< HEAD
from ..models import User, Player, PasswordResetToken
from ..schemas import (
    UserCreate,
    UserLogin,
    TokenOut,
    PasswordResetRequest,
    PasswordResetConfirm,
=======
from ..models import User, Player
from ..schemas import (
  UserCreate,
  UserLogin,
  TokenOut,
  PasswordResetRequest,
  PasswordResetTokenOut,
  PasswordResetConfirm,
>>>>>>> f9ff311f
)


def get_jwt_secret() -> str:
  secret = os.getenv("JWT_SECRET")
  if not secret:
    raise RuntimeError("JWT_SECRET environment variable is required")
  if len(secret) < 32 or secret.lower() in {"secret", "changeme", "default"}:
    raise RuntimeError(
        "JWT_SECRET must be at least 32 characters and not a common default"
    )
  return secret


JWT_ALG = "HS256"
JWT_EXPIRE_SECONDS = 3600
RESET_TOKEN_EXPIRE_SECONDS = 3600


def _get_client_ip(request: Request) -> str:
  forwarded = request.headers.get("X-Forwarded-For")
  if forwarded:
    parts = [ip.strip() for ip in forwarded.split(",") if ip.strip()]
    if parts:
      return parts[-1]
  real_ip = request.headers.get("X-Real-IP")
  if real_ip:
    return real_ip
  return request.client.host if request.client else ""


limiter = Limiter(key_func=_get_client_ip)
router = APIRouter(prefix="/auth", tags=["auth"])

pwd_context = CryptContext(schemes=["bcrypt"], deprecated="auto")

reset_tokens: dict[str, tuple[str, datetime]] = {}
RESET_TOKEN_EXPIRE_MINUTES = 30


async def rate_limit_handler(request: Request, exc: RateLimitExceeded):
  return JSONResponse(status_code=429, content={"detail": "Too Many Requests"})


def hash_password_sha256(password: str) -> str:
  return hashlib.sha256(password.encode()).hexdigest()


def is_sha256_digest(hash_str: str) -> bool:
  return bool(re.fullmatch(r"[a-f0-9]{64}", hash_str))


def create_token(user: User) -> str:
  payload = {
      "sub": user.id,
      "username": user.username,
      "is_admin": user.is_admin,
      "exp": datetime.utcnow() + timedelta(seconds=JWT_EXPIRE_SECONDS),
  }
  return jwt.encode(payload, get_jwt_secret(), algorithm=JWT_ALG)


def _send_password_reset_token(username: str, token: str) -> None:
  """Placeholder for sending password reset token to the user."""
  print(f"Password reset token for {username}: {token}")


@router.post("/signup", response_model=TokenOut)
async def signup(
    body: UserCreate,
    session: AsyncSession = Depends(get_session),
    admin_secret: str | None = Header(default=None, alias="X-Admin-Secret"),
):
  existing = (
      await session.execute(select(User).where(User.username == body.username))
  ).scalar_one_or_none()
  if existing:
    raise HTTPException(status_code=400, detail="username exists")

  existing_player = (
      await session.execute(select(Player).where(Player.name == body.username))
  ).scalar_one_or_none()
  if existing_player and existing_player.user_id is not None:
    raise HTTPException(status_code=400, detail="player exists")

  is_admin = False
  if body.is_admin:
    expected = os.getenv("ADMIN_SECRET")
    if not expected or admin_secret != expected:
      raise HTTPException(status_code=403, detail="invalid admin secret")
    is_admin = True

  uid = uuid.uuid4().hex
  user = User(
      id=uid,
      username=body.username,
      password_hash=pwd_context.hash(body.password),
      is_admin=is_admin,
  )
  session.add(user)
  if existing_player:
    existing_player.user_id = uid
  else:
    player = Player(id=uuid.uuid4().hex, user_id=uid, name=body.username)
    session.add(player)
  await session.commit()
  token = create_token(user)
  return TokenOut(access_token=token)


@router.post("/login", response_model=TokenOut)
@limiter.limit("5/minute")
async def login(
    request: Request,
    body: UserLogin,
    session: AsyncSession = Depends(get_session),
):
  user = (
      await session.execute(select(User).where(User.username == body.username))
  ).scalar_one_or_none()
  if not user:
    raise HTTPException(status_code=401, detail="invalid credentials")
  stored = user.password_hash
  if is_sha256_digest(stored):
    if hash_password_sha256(body.password) != stored:
      raise HTTPException(status_code=401, detail="invalid credentials")
  else:
    if not pwd_context.verify(body.password, stored):
      raise HTTPException(status_code=401, detail="invalid credentials")
  token = create_token(user)
  return TokenOut(access_token=token)


<<<<<<< HEAD
@router.post("/reset/request")
@limiter.limit("5/minute")
async def reset_request(
    request: Request,
=======
@router.post("/reset/request", response_model=PasswordResetTokenOut)
async def reset_request(
>>>>>>> f9ff311f
    body: PasswordResetRequest,
    session: AsyncSession = Depends(get_session),
):
  user = (
      await session.execute(select(User).where(User.username == body.username))
  ).scalar_one_or_none()
<<<<<<< HEAD
  if user:
    await session.execute(
        delete(PasswordResetToken).where(PasswordResetToken.user_id == user.id)
    )
    token = secrets.token_urlsafe(32)
    token_hash = hash_password_sha256(token)
    rec = PasswordResetToken(
        token_hash=token_hash,
        user_id=user.id,
        expires_at=datetime.utcnow() + timedelta(seconds=RESET_TOKEN_EXPIRE_SECONDS),
    )
    session.add(rec)
    await session.commit()
    _send_password_reset_token(user.username, token)
  return {"detail": "If the account exists, reset instructions have been sent."}
=======
  if not user:
    raise HTTPException(status_code=404, detail="user not found")
  token = uuid.uuid4().hex
  expires = datetime.utcnow() + timedelta(minutes=RESET_TOKEN_EXPIRE_MINUTES)
  reset_tokens[token] = (user.id, expires)
  return PasswordResetTokenOut(reset_token=token)
>>>>>>> f9ff311f


@router.post("/reset/confirm")
async def reset_confirm(
    body: PasswordResetConfirm,
    session: AsyncSession = Depends(get_session),
):
<<<<<<< HEAD
  user = (
      await session.execute(select(User).where(User.username == body.username))
  ).scalar_one_or_none()
  if not user:
    raise HTTPException(status_code=400, detail="invalid token")
  token_hash = hash_password_sha256(body.token)
  rec = await session.get(PasswordResetToken, token_hash)
  if not rec or rec.user_id != user.id or rec.expires_at < datetime.utcnow():
    raise HTTPException(status_code=400, detail="invalid token")
  user.password_hash = pwd_context.hash(body.new_password)
  await session.delete(rec)
  await session.commit()
  return JSONResponse(status_code=204, content=None)
=======
  record = reset_tokens.get(body.token)
  if not record:
    raise HTTPException(status_code=400, detail="invalid token")
  uid, expires = record
  if datetime.utcnow() > expires:
    del reset_tokens[body.token]
    raise HTTPException(status_code=400, detail="expired token")
  user = await session.get(User, uid)
  if not user:
    del reset_tokens[body.token]
    raise HTTPException(status_code=404, detail="user not found")
  user.password_hash = pwd_context.hash(body.new_password)
  await session.commit()
  del reset_tokens[body.token]
  return {"detail": "password reset"}
>>>>>>> f9ff311f


async def get_current_user(
    authorization: str | None = Header(None),
    session: AsyncSession = Depends(get_session),
) -> User:
  if not authorization or not authorization.lower().startswith("bearer "):
    raise HTTPException(status_code=401, detail="missing token")
  token = authorization.split(" ", 1)[1]
  try:
    payload = jwt.decode(token, get_jwt_secret(), algorithms=[JWT_ALG])
  except jwt.PyJWTError:
    raise HTTPException(status_code=401, detail="invalid token")
  uid = payload.get("sub")
  user = await session.get(User, uid)
  if not user:
    raise HTTPException(status_code=401, detail="user not found")
  return user<|MERGE_RESOLUTION|>--- conflicted
+++ resolved
@@ -14,7 +14,6 @@
 import jwt
 
 from ..db import get_session
-<<<<<<< HEAD
 from ..models import User, Player, PasswordResetToken
 from ..schemas import (
     UserCreate,
@@ -22,28 +21,18 @@
     TokenOut,
     PasswordResetRequest,
     PasswordResetConfirm,
-=======
-from ..models import User, Player
-from ..schemas import (
-  UserCreate,
-  UserLogin,
-  TokenOut,
-  PasswordResetRequest,
-  PasswordResetTokenOut,
-  PasswordResetConfirm,
->>>>>>> f9ff311f
 )
 
 
 def get_jwt_secret() -> str:
-  secret = os.getenv("JWT_SECRET")
-  if not secret:
-    raise RuntimeError("JWT_SECRET environment variable is required")
-  if len(secret) < 32 or secret.lower() in {"secret", "changeme", "default"}:
-    raise RuntimeError(
-        "JWT_SECRET must be at least 32 characters and not a common default"
-    )
-  return secret
+    secret = os.getenv("JWT_SECRET")
+    if not secret:
+        raise RuntimeError("JWT_SECRET environment variable is required")
+    if len(secret) < 32 or secret.lower() in {"secret", "changeme", "default"}:
+        raise RuntimeError(
+            "JWT_SECRET must be at least 32 characters and not a common default"
+        )
+    return secret
 
 
 JWT_ALG = "HS256"
@@ -52,15 +41,15 @@
 
 
 def _get_client_ip(request: Request) -> str:
-  forwarded = request.headers.get("X-Forwarded-For")
-  if forwarded:
-    parts = [ip.strip() for ip in forwarded.split(",") if ip.strip()]
-    if parts:
-      return parts[-1]
-  real_ip = request.headers.get("X-Real-IP")
-  if real_ip:
-    return real_ip
-  return request.client.host if request.client else ""
+    forwarded = request.headers.get("X-Forwarded-For")
+    if forwarded:
+        parts = [ip.strip() for ip in forwarded.split(",") if ip.strip()]
+        if parts:
+            return parts[-1]
+    real_ip = request.headers.get("X-Real-IP")
+    if real_ip:
+        return real_ip
+    return request.client.host if request.client else ""
 
 
 limiter = Limiter(key_func=_get_client_ip)
@@ -68,35 +57,32 @@
 
 pwd_context = CryptContext(schemes=["bcrypt"], deprecated="auto")
 
-reset_tokens: dict[str, tuple[str, datetime]] = {}
-RESET_TOKEN_EXPIRE_MINUTES = 30
-
 
 async def rate_limit_handler(request: Request, exc: RateLimitExceeded):
-  return JSONResponse(status_code=429, content={"detail": "Too Many Requests"})
+    return JSONResponse(status_code=429, content={"detail": "Too Many Requests"})
 
 
 def hash_password_sha256(password: str) -> str:
-  return hashlib.sha256(password.encode()).hexdigest()
+    return hashlib.sha256(password.encode()).hexdigest()
 
 
 def is_sha256_digest(hash_str: str) -> bool:
-  return bool(re.fullmatch(r"[a-f0-9]{64}", hash_str))
+    return bool(re.fullmatch(r"[a-f0-9]{64}", hash_str))
 
 
 def create_token(user: User) -> str:
-  payload = {
-      "sub": user.id,
-      "username": user.username,
-      "is_admin": user.is_admin,
-      "exp": datetime.utcnow() + timedelta(seconds=JWT_EXPIRE_SECONDS),
-  }
-  return jwt.encode(payload, get_jwt_secret(), algorithm=JWT_ALG)
+    payload = {
+        "sub": user.id,
+        "username": user.username,
+        "is_admin": user.is_admin,
+        "exp": datetime.utcnow() + timedelta(seconds=JWT_EXPIRE_SECONDS),
+    }
+    return jwt.encode(payload, get_jwt_secret(), algorithm=JWT_ALG)
 
 
 def _send_password_reset_token(username: str, token: str) -> None:
-  """Placeholder for sending password reset token to the user."""
-  print(f"Password reset token for {username}: {token}")
+    """Placeholder for sending password reset token to the user."""
+    print(f"Password reset token for {username}: {token}")
 
 
 @router.post("/signup", response_model=TokenOut)
@@ -105,41 +91,41 @@
     session: AsyncSession = Depends(get_session),
     admin_secret: str | None = Header(default=None, alias="X-Admin-Secret"),
 ):
-  existing = (
-      await session.execute(select(User).where(User.username == body.username))
-  ).scalar_one_or_none()
-  if existing:
-    raise HTTPException(status_code=400, detail="username exists")
-
-  existing_player = (
-      await session.execute(select(Player).where(Player.name == body.username))
-  ).scalar_one_or_none()
-  if existing_player and existing_player.user_id is not None:
-    raise HTTPException(status_code=400, detail="player exists")
-
-  is_admin = False
-  if body.is_admin:
-    expected = os.getenv("ADMIN_SECRET")
-    if not expected or admin_secret != expected:
-      raise HTTPException(status_code=403, detail="invalid admin secret")
-    is_admin = True
-
-  uid = uuid.uuid4().hex
-  user = User(
-      id=uid,
-      username=body.username,
-      password_hash=pwd_context.hash(body.password),
-      is_admin=is_admin,
-  )
-  session.add(user)
-  if existing_player:
-    existing_player.user_id = uid
-  else:
-    player = Player(id=uuid.uuid4().hex, user_id=uid, name=body.username)
-    session.add(player)
-  await session.commit()
-  token = create_token(user)
-  return TokenOut(access_token=token)
+    existing = (
+        await session.execute(select(User).where(User.username == body.username))
+    ).scalar_one_or_none()
+    if existing:
+        raise HTTPException(status_code=400, detail="username exists")
+
+    existing_player = (
+        await session.execute(select(Player).where(Player.name == body.username))
+    ).scalar_one_or_none()
+    if existing_player and existing_player.user_id is not None:
+        raise HTTPException(status_code=400, detail="player exists")
+
+    is_admin = False
+    if body.is_admin:
+        expected = os.getenv("ADMIN_SECRET")
+        if not expected or admin_secret != expected:
+            raise HTTPException(status_code=403, detail="invalid admin secret")
+        is_admin = True
+
+    uid = uuid.uuid4().hex
+    user = User(
+        id=uid,
+        username=body.username,
+        password_hash=pwd_context.hash(body.password),
+        is_admin=is_admin,
+    )
+    session.add(user)
+    if existing_player:
+        existing_player.user_id = uid
+    else:
+        player = Player(id=uuid.uuid4().hex, user_id=uid, name=body.username)
+        session.add(player)
+    await session.commit()
+    token = create_token(user)
+    return TokenOut(access_token=token)
 
 
 @router.post("/login", response_model=TokenOut)
@@ -149,61 +135,47 @@
     body: UserLogin,
     session: AsyncSession = Depends(get_session),
 ):
-  user = (
-      await session.execute(select(User).where(User.username == body.username))
-  ).scalar_one_or_none()
-  if not user:
-    raise HTTPException(status_code=401, detail="invalid credentials")
-  stored = user.password_hash
-  if is_sha256_digest(stored):
-    if hash_password_sha256(body.password) != stored:
-      raise HTTPException(status_code=401, detail="invalid credentials")
-  else:
-    if not pwd_context.verify(body.password, stored):
-      raise HTTPException(status_code=401, detail="invalid credentials")
-  token = create_token(user)
-  return TokenOut(access_token=token)
-
-
-<<<<<<< HEAD
+    user = (
+        await session.execute(select(User).where(User.username == body.username))
+    ).scalar_one_or_none()
+    if not user:
+        raise HTTPException(status_code=401, detail="invalid credentials")
+    stored = user.password_hash
+    if is_sha256_digest(stored):
+        if hash_password_sha256(body.password) != stored:
+            raise HTTPException(status_code=401, detail="invalid credentials")
+    else:
+        if not pwd_context.verify(body.password, stored):
+            raise HTTPException(status_code=401, detail="invalid credentials")
+    token = create_token(user)
+    return TokenOut(access_token=token)
+
+
 @router.post("/reset/request")
 @limiter.limit("5/minute")
 async def reset_request(
     request: Request,
-=======
-@router.post("/reset/request", response_model=PasswordResetTokenOut)
-async def reset_request(
->>>>>>> f9ff311f
     body: PasswordResetRequest,
     session: AsyncSession = Depends(get_session),
 ):
-  user = (
-      await session.execute(select(User).where(User.username == body.username))
-  ).scalar_one_or_none()
-<<<<<<< HEAD
-  if user:
-    await session.execute(
-        delete(PasswordResetToken).where(PasswordResetToken.user_id == user.id)
-    )
-    token = secrets.token_urlsafe(32)
-    token_hash = hash_password_sha256(token)
-    rec = PasswordResetToken(
-        token_hash=token_hash,
-        user_id=user.id,
-        expires_at=datetime.utcnow() + timedelta(seconds=RESET_TOKEN_EXPIRE_SECONDS),
-    )
-    session.add(rec)
-    await session.commit()
-    _send_password_reset_token(user.username, token)
-  return {"detail": "If the account exists, reset instructions have been sent."}
-=======
-  if not user:
-    raise HTTPException(status_code=404, detail="user not found")
-  token = uuid.uuid4().hex
-  expires = datetime.utcnow() + timedelta(minutes=RESET_TOKEN_EXPIRE_MINUTES)
-  reset_tokens[token] = (user.id, expires)
-  return PasswordResetTokenOut(reset_token=token)
->>>>>>> f9ff311f
+    user = (
+        await session.execute(select(User).where(User.username == body.username))
+    ).scalar_one_or_none()
+    if user:
+        await session.execute(
+            delete(PasswordResetToken).where(PasswordResetToken.user_id == user.id)
+        )
+        token = secrets.token_urlsafe(32)
+        token_hash = hash_password_sha256(token)
+        rec = PasswordResetToken(
+            token_hash=token_hash,
+            user_id=user.id,
+            expires_at=datetime.utcnow() + timedelta(seconds=RESET_TOKEN_EXPIRE_SECONDS),
+        )
+        session.add(rec)
+        await session.commit()
+        _send_password_reset_token(user.username, token)
+    return {"detail": "If the account exists, reset instructions have been sent."}
 
 
 @router.post("/reset/confirm")
@@ -211,52 +183,34 @@
     body: PasswordResetConfirm,
     session: AsyncSession = Depends(get_session),
 ):
-<<<<<<< HEAD
-  user = (
-      await session.execute(select(User).where(User.username == body.username))
-  ).scalar_one_or_none()
-  if not user:
-    raise HTTPException(status_code=400, detail="invalid token")
-  token_hash = hash_password_sha256(body.token)
-  rec = await session.get(PasswordResetToken, token_hash)
-  if not rec or rec.user_id != user.id or rec.expires_at < datetime.utcnow():
-    raise HTTPException(status_code=400, detail="invalid token")
-  user.password_hash = pwd_context.hash(body.new_password)
-  await session.delete(rec)
-  await session.commit()
-  return JSONResponse(status_code=204, content=None)
-=======
-  record = reset_tokens.get(body.token)
-  if not record:
-    raise HTTPException(status_code=400, detail="invalid token")
-  uid, expires = record
-  if datetime.utcnow() > expires:
-    del reset_tokens[body.token]
-    raise HTTPException(status_code=400, detail="expired token")
-  user = await session.get(User, uid)
-  if not user:
-    del reset_tokens[body.token]
-    raise HTTPException(status_code=404, detail="user not found")
-  user.password_hash = pwd_context.hash(body.new_password)
-  await session.commit()
-  del reset_tokens[body.token]
-  return {"detail": "password reset"}
->>>>>>> f9ff311f
+    user = (
+        await session.execute(select(User).where(User.username == body.username))
+    ).scalar_one_or_none()
+    if not user:
+        raise HTTPException(status_code=400, detail="invalid token")
+    token_hash = hash_password_sha256(body.token)
+    rec = await session.get(PasswordResetToken, token_hash)
+    if not rec or rec.user_id != user.id or rec.expires_at < datetime.utcnow():
+        raise HTTPException(statuscode=400, detail="invalid token")
+    user.password_hash = pwd_context.hash(body.new_password)
+    await session.delete(rec)
+    await session.commit()
+    return JSONResponse(status_code=204, content=None)
 
 
 async def get_current_user(
     authorization: str | None = Header(None),
     session: AsyncSession = Depends(get_session),
 ) -> User:
-  if not authorization or not authorization.lower().startswith("bearer "):
-    raise HTTPException(status_code=401, detail="missing token")
-  token = authorization.split(" ", 1)[1]
-  try:
-    payload = jwt.decode(token, get_jwt_secret(), algorithms=[JWT_ALG])
-  except jwt.PyJWTError:
-    raise HTTPException(status_code=401, detail="invalid token")
-  uid = payload.get("sub")
-  user = await session.get(User, uid)
-  if not user:
-    raise HTTPException(status_code=401, detail="user not found")
-  return user+    if not authorization or not authorization.lower().startswith("bearer "):
+        raise HTTPException(status_code=401, detail="missing token")
+    token = authorization.split(" ", 1)[1]
+    try:
+        payload = jwt.decode(token, get_jwt_secret(), algorithms=[JWT_ALG])
+    except jwt.PyJWTError:
+        raise HTTPException(status_code=401, detail="invalid token")
+    uid = payload.get("sub")
+    user = await session.get(User, uid)
+    if not user:
+        raise HTTPException(status_code=401, detail="user not found")
+    return user