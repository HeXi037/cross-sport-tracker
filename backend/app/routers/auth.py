import os
import hashlib
import uuid
from datetime import datetime, timedelta
from fastapi import APIRouter, Depends, HTTPException, Header
from sqlalchemy.ext.asyncio import AsyncSession
from sqlalchemy import select
import jwt

from ..db import get_session
from ..models import User, Player
from ..schemas import UserCreate, UserLogin, TokenOut

JWT_SECRET = os.getenv("JWT_SECRET", "secret")
JWT_ALG = "HS256"
JWT_EXPIRE_SECONDS = 3600

router = APIRouter(prefix="/auth", tags=["auth"])


def hash_password(password: str) -> str:
    return hashlib.sha256(password.encode()).hexdigest()


def create_token(user: User) -> str:
    payload = {
        "sub": user.id,
        "username": user.username,
        "is_admin": user.is_admin,
        "exp": datetime.utcnow() + timedelta(seconds=JWT_EXPIRE_SECONDS),
    }
    return jwt.encode(payload, JWT_SECRET, algorithm=JWT_ALG)


@router.post("/signup", response_model=TokenOut)
async def signup(
    body: UserCreate,
    session: AsyncSession = Depends(get_session),
    admin_secret: str | None = Header(default=None, alias="X-Admin-Secret"),
):
    existing = (
        await session.execute(select(User).where(User.username == body.username))
    ).scalar_one_or_none()
    if existing:
        raise HTTPException(status_code=400, detail="username exists")

    existing_player = (
        await session.execute(select(Player).where(Player.name == body.username))
    ).scalar_one_or_none()
<<<<<<< HEAD
    if existing_player:
=======
    if existing_player and existing_player.user_id is not None:
>>>>>>> dbc0d996
        raise HTTPException(status_code=400, detail="player exists")

    is_admin = False
    if body.is_admin:
        expected = os.getenv("ADMIN_SECRET")
        if not expected or admin_secret != expected:
            raise HTTPException(status_code=403, detail="invalid admin secret")
        is_admin = True

    uid = uuid.uuid4().hex
    pid = uuid.uuid4().hex
    user = User(
        id=uid,
        username=body.username,
        password_hash=hash_password(body.password),
        is_admin=is_admin,
    )
<<<<<<< HEAD
    player = Player(id=pid, user_id=uid, name=body.username)
    session.add_all([user, player])
=======
    session.add(user)
    if existing_player:
        existing_player.user_id = uid
    else:
        pid = uuid.uuid4().hex
        player = Player(id=pid, user_id=uid, name=body.username)
        session.add(player)
>>>>>>> dbc0d996
    await session.commit()
    token = create_token(user)
    return TokenOut(access_token=token)


@router.post("/login", response_model=TokenOut)
async def login(body: UserLogin, session: AsyncSession = Depends(get_session)):
    user = (
        await session.execute(select(User).where(User.username == body.username))
    ).scalar_one_or_none()
    if not user or user.password_hash != hash_password(body.password):
        raise HTTPException(status_code=401, detail="invalid credentials")
    token = create_token(user)
    return TokenOut(access_token=token)


async def get_current_user(
    authorization: str | None = Header(None),
    session: AsyncSession = Depends(get_session),
) -> User:
    if not authorization or not authorization.lower().startswith("bearer "):
        raise HTTPException(status_code=401, detail="missing token")
    token = authorization.split(" ", 1)[1]
    try:
        payload = jwt.decode(token, JWT_SECRET, algorithms=[JWT_ALG])
    except jwt.PyJWTError:
        raise HTTPException(status_code=401, detail="invalid token")
    uid = payload.get("sub")
    user = await session.get(User, uid)
    if not user:
        raise HTTPException(status_code=401, detail="user not found")
    return user<|MERGE_RESOLUTION|>--- conflicted
+++ resolved
@@ -19,17 +19,17 @@
 
 
 def hash_password(password: str) -> str:
-    return hashlib.sha256(password.encode()).hexdigest()
+  return hashlib.sha256(password.encode()).hexdigest()
 
 
 def create_token(user: User) -> str:
-    payload = {
-        "sub": user.id,
-        "username": user.username,
-        "is_admin": user.is_admin,
-        "exp": datetime.utcnow() + timedelta(seconds=JWT_EXPIRE_SECONDS),
-    }
-    return jwt.encode(payload, JWT_SECRET, algorithm=JWT_ALG)
+  payload = {
+      "sub": user.id,
+      "username": user.username,
+      "is_admin": user.is_admin,
+      "exp": datetime.utcnow() + timedelta(seconds=JWT_EXPIRE_SECONDS),
+  }
+  return jwt.encode(payload, JWT_SECRET, algorithm=JWT_ALG)
 
 
 @router.post("/signup", response_model=TokenOut)
@@ -38,78 +38,67 @@
     session: AsyncSession = Depends(get_session),
     admin_secret: str | None = Header(default=None, alias="X-Admin-Secret"),
 ):
-    existing = (
-        await session.execute(select(User).where(User.username == body.username))
-    ).scalar_one_or_none()
-    if existing:
-        raise HTTPException(status_code=400, detail="username exists")
+  existing = (
+      await session.execute(select(User).where(User.username == body.username))
+  ).scalar_one_or_none()
+  if existing:
+    raise HTTPException(status_code=400, detail="username exists")
 
-    existing_player = (
-        await session.execute(select(Player).where(Player.name == body.username))
-    ).scalar_one_or_none()
-<<<<<<< HEAD
-    if existing_player:
-=======
-    if existing_player and existing_player.user_id is not None:
->>>>>>> dbc0d996
-        raise HTTPException(status_code=400, detail="player exists")
+  existing_player = (
+      await session.execute(select(Player).where(Player.name == body.username))
+  ).scalar_one_or_none()
+  if existing_player and existing_player.user_id is not None:
+    raise HTTPException(status_code=400, detail="player exists")
 
-    is_admin = False
-    if body.is_admin:
-        expected = os.getenv("ADMIN_SECRET")
-        if not expected or admin_secret != expected:
-            raise HTTPException(status_code=403, detail="invalid admin secret")
-        is_admin = True
+  is_admin = False
+  if body.is_admin:
+    expected = os.getenv("ADMIN_SECRET")
+    if not expected or admin_secret != expected:
+      raise HTTPException(status_code=403, detail="invalid admin secret")
+    is_admin = True
 
-    uid = uuid.uuid4().hex
-    pid = uuid.uuid4().hex
-    user = User(
-        id=uid,
-        username=body.username,
-        password_hash=hash_password(body.password),
-        is_admin=is_admin,
-    )
-<<<<<<< HEAD
-    player = Player(id=pid, user_id=uid, name=body.username)
-    session.add_all([user, player])
-=======
-    session.add(user)
-    if existing_player:
-        existing_player.user_id = uid
-    else:
-        pid = uuid.uuid4().hex
-        player = Player(id=pid, user_id=uid, name=body.username)
-        session.add(player)
->>>>>>> dbc0d996
-    await session.commit()
-    token = create_token(user)
-    return TokenOut(access_token=token)
+  uid = uuid.uuid4().hex
+  user = User(
+      id=uid,
+      username=body.username,
+      password_hash=hash_password(body.password),
+      is_admin=is_admin,
+  )
+  session.add(user)
+  if existing_player:
+    existing_player.user_id = uid
+  else:
+    player = Player(id=uuid.uuid4().hex, user_id=uid, name=body.username)
+    session.add(player)
+  await session.commit()
+  token = create_token(user)
+  return TokenOut(access_token=token)
 
 
 @router.post("/login", response_model=TokenOut)
 async def login(body: UserLogin, session: AsyncSession = Depends(get_session)):
-    user = (
-        await session.execute(select(User).where(User.username == body.username))
-    ).scalar_one_or_none()
-    if not user or user.password_hash != hash_password(body.password):
-        raise HTTPException(status_code=401, detail="invalid credentials")
-    token = create_token(user)
-    return TokenOut(access_token=token)
+  user = (
+      await session.execute(select(User).where(User.username == body.username))
+  ).scalar_one_or_none()
+  if not user or user.password_hash != hash_password(body.password):
+    raise HTTPException(status_code=401, detail="invalid credentials")
+  token = create_token(user)
+  return TokenOut(access_token=token)
 
 
 async def get_current_user(
     authorization: str | None = Header(None),
     session: AsyncSession = Depends(get_session),
 ) -> User:
-    if not authorization or not authorization.lower().startswith("bearer "):
-        raise HTTPException(status_code=401, detail="missing token")
-    token = authorization.split(" ", 1)[1]
-    try:
-        payload = jwt.decode(token, JWT_SECRET, algorithms=[JWT_ALG])
-    except jwt.PyJWTError:
-        raise HTTPException(status_code=401, detail="invalid token")
-    uid = payload.get("sub")
-    user = await session.get(User, uid)
-    if not user:
-        raise HTTPException(status_code=401, detail="user not found")
-    return user+  if not authorization or not authorization.lower().startswith("bearer "):
+    raise HTTPException(status_code=401, detail="missing token")
+  token = authorization.split(" ", 1)[1]
+  try:
+    payload = jwt.decode(token, JWT_SECRET, algorithms=[JWT_ALG])
+  except jwt.PyJWTError:
+    raise HTTPException(status_code=401, detail="invalid token")
+  uid = payload.get("sub")
+  user = await session.get(User, uid)
+  if not user:
+    raise HTTPException(status_code=401, detail="user not found")
+  return user