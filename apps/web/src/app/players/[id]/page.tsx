import React from "react";
import Link from "next/link";
import { apiFetch } from "../../../lib/api";
import PlayerCharts from "./PlayerCharts";

interface Player {
  id: string;
  name: string;
  club_id?: string | null;
}

type MatchRow = {
  id: string;
  sport: string;
  bestOf: number | null;
  playedAt: string | null;
  location: string | null;
};

type Participant = { side: "A" | "B"; playerIds: string[] };
type MatchDetail = {
  participants: Participant[];
  summary?:
    | {
        sets?: { A: number; B: number };
        games?: { A: number; B: number };
        points?: { A: number; B: number };
      }
    | null;
};

type EnrichedMatch = MatchRow & {
  names: Record<"A" | "B", string[]>;
  participants: Participant[];
  summary?: MatchDetail["summary"];
  playerSide: "A" | "B" | null;
  playerWon?: boolean;
};

interface VersusRecord {
  playerId: string;
  playerName: string;
  wins: number;
  losses: number;
  winPct: number;
}

interface PlayerStats {
  playerId: string;
  bestAgainst?: VersusRecord | null;
  worstAgainst?: VersusRecord | null;
  bestWith?: VersusRecord | null;
  worstWith?: VersusRecord | null;
  withRecords: VersusRecord[];
}

async function getPlayer(id: string): Promise<Player> {
  const res = await apiFetch(`/v0/players/${encodeURIComponent(id)}`, {
    cache: "no-store",
  } as RequestInit);
  if (!res.ok) throw new Error("player");
  return (await res.json()) as Player;
}

async function getMatches(playerId: string): Promise<EnrichedMatch[]> {
  const r = await apiFetch(
    `/v0/matches?playerId=${encodeURIComponent(playerId)}`,
    {
      cache: "no-store",
    } as RequestInit
  );
  if (!r.ok) return [];
  // Only keep the most recent five matches
  const rows = ((await r.json()) as MatchRow[]).slice(0, 5);

  const details = await Promise.all(
    rows.map(async (m) => {
      const resp = await apiFetch(`/v0/matches/${encodeURIComponent(m.id)}`, {
        cache: "no-store",
      } as RequestInit);
      if (!resp.ok) throw new Error(`match ${m.id}`);
      return { row: m, detail: (await resp.json()) as MatchDetail };
    })
  );

  const ids = new Set<string>();
  for (const { detail } of details) {
    const parts = detail?.participants ?? [];
    for (const p of parts) {
      (p?.playerIds ?? []).forEach((id) => ids.add(id));
    }
  }

  const idToName = new Map<string, string>();
  await Promise.all(
    Array.from(ids).map(async (pid) => {
      const resp = await apiFetch(`/v0/players/${encodeURIComponent(pid)}`, {
        cache: "no-store",
      } as RequestInit);
      if (resp.ok) {
        const j = (await resp.json()) as { id: string; name: string };
        idToName.set(pid, j.name);
      }
    })
  );

  return details.map(({ row, detail }) => {
    const names: Record<"A" | "B", string[]> = { A: [], B: [] };
    let playerSide: "A" | "B" | null = null;
    for (const p of detail.participants ?? []) {
      const ids = p.playerIds ?? [];
      names[p.side] = ids.map((id) => idToName.get(id) ?? id);
      if (ids.includes(playerId)) {
        playerSide = p.side;
      }
    }
    let playerWon: boolean | undefined = undefined;
    const summary = detail.summary;
    if (playerSide && summary) {
      const opp = playerSide === "A" ? "B" : "A";
      const sets = summary.sets;
      const games = summary.games;
      const points = summary.points;
      if (sets) {
        playerWon = sets[playerSide] > sets[opp];
      } else if (games) {
        playerWon = games[playerSide] > games[opp];
      } else if (points) {
        playerWon = points[playerSide] > points[opp];
      }
    }
    return {
      ...row,
      names,
      participants: detail.participants ?? [],
      summary,
      playerSide,
      playerWon,
    };
  });
}

async function getStats(playerId: string): Promise<PlayerStats | null> {
  const r = await apiFetch(`/v0/players/${encodeURIComponent(playerId)}/stats`, {
    cache: "no-store",
  } as RequestInit);
  if (!r.ok) return null;
  return (await r.json()) as PlayerStats;
}

function formatSummary(s?: MatchDetail["summary"]): string {
  if (!s) return "";
  if (s.sets) return `Sets ${s.sets.A}-${s.sets.B}`;
  if (s.games) return `Games ${s.games.A}-${s.games.B}`;
  if (s.points) return `Points ${s.points.A}-${s.points.B}`;
  return "";
}

function winnerFromSummary(
  s?: MatchDetail["summary"]
): "A" | "B" | null {
  if (!s) return null;
  const checks: (keyof NonNullable<typeof s>)[] = [
    "sets",
    "points",
    "games",
    // fallbacks for other summary shapes
    // @ts-expect-error dynamic
    "total",
    // @ts-expect-error dynamic
    "score",
  ];
  for (const key of checks) {
    const val: any = (s as any)[key];
    if (val && typeof val.A === "number" && typeof val.B === "number") {
      if (val.A > val.B) return "A";
      if (val.B > val.A) return "B";
    }
  }
  return null;
}

type SeasonSummary = { season: string; wins: number; losses: number };

function summariseSeasons(matches: EnrichedMatch[]): SeasonSummary[] {
  const byYear: Record<string, { wins: number; losses: number }> = {};
  for (const m of matches) {
    if (!m.playedAt) continue;
    const year = new Date(m.playedAt).getFullYear().toString();
    if (!byYear[year]) byYear[year] = { wins: 0, losses: 0 };
    const winner = winnerFromSummary(m.summary);
    if (winner && m.playerSide) {
      if (winner === m.playerSide) byYear[year].wins += 1;
      else byYear[year].losses += 1;
    }
    }
  return Object.keys(byYear)
    .sort()
    .map((season) => ({ season, ...byYear[season] }));
}

export default async function PlayerPage({
  params,
  searchParams,
}: {
  params: { id: string };
  searchParams: { view?: string };
}) {
  try {
    const [player, matches, stats] = await Promise.all([
      getPlayer(params.id),
      getMatches(params.id),
      getStats(params.id),
    ]);

    const view = searchParams?.view === "summary" ? "summary" : "timeline";
    const seasons = summariseSeasons(matches);
    const sortedMatches = [...matches].sort((a, b) => {
      const da = a.playedAt ? new Date(a.playedAt).getTime() : 0;
      const db = b.playedAt ? new Date(b.playedAt).getTime() : 0;
      return da - db;
    });

    const recentOpponents = matches
      .map((m) => {
        const part = m.participants.find((p) =>
          (p.playerIds ?? []).includes(player.id)
        );
        if (!part) return null;
        const mySide = part.side;
        const oppSide = mySide === "A" ? "B" : "A";
        const opponentName = m.names[oppSide].join(" & ");
        const winner = winnerFromSummary(m.summary);
        const result = winner ? (winner === mySide ? "Win" : "Loss") : "—";
        const date = m.playedAt
          ? new Date(m.playedAt).toLocaleDateString()
          : "—";
        return { id: m.id, opponentName, date, result };
      })
      .filter(Boolean) as {
      id: string;
      opponentName: string;
      date: string;
      result: string;
    }[];

    return (
      <main className="container">
        <h1 className="heading">{player.name}</h1>
        {player.club_id && <p>Club: {player.club_id}</p>}

        <nav className="mt-4 mb-4 space-x-4">
          <Link
            href={`/players/${params.id}?view=timeline`}
            className={view === "timeline" ? "font-bold" : ""}
          >
            Timeline
          </Link>
          <Link
            href={`/players/${params.id}?view=summary`}
            className={view === "summary" ? "font-bold" : ""}
          >
            Season Summary
          </Link>
        </nav>

        {view === "timeline" ? (
          <section>
            <h2 className="heading">Matches</h2>
            {sortedMatches.length ? (
              <ul>
                {sortedMatches.map((m) => {
                  const winner = winnerFromSummary(m.summary);
                  const result =
                    winner && m.playerSide
                      ? winner === m.playerSide
                        ? "Win"
                        : "Loss"
                      : "";
                  return (
                    <li key={m.id} className="mb-2">
                      <div>
                        <Link href={`/matches/${m.id}`}>
                          {m.names.A.join(" & ")} vs {m.names.B.join(" & ")}
                        </Link>
                      </div>
                      <div className="text-sm text-gray-700">
                        {formatSummary(m.summary)}
                        {result ? ` · ${result}` : ""}
                        {m.summary || result ? " · " : ""}
                        {m.sport} · Best of {m.bestOf ?? "—"} ·{" "}
                        {m.playedAt
                          ? new Date(m.playedAt).toLocaleDateString()
                          : "—"}
                        {" · "}
                        {m.location ?? "—"}
                      </div>
                    </li>
                  );
                })}
              </ul>
            ) : (
              <p>No matches found.</p>
            )}
          </section>
        ) : (
          <section>
            <h2 className="heading">Season Summary</h2>
            {seasons.length ? (
              <ul>
                {seasons.map((s) => (
                  <li key={s.season} className="mb-2">
                    <div className="font-semibold">{s.season}</div>
                    <div className="text-sm text-gray-700">
                      Wins: {s.wins} · Losses: {s.losses}
                    </div>
                  </li>
                ))}
              </ul>
            ) : (
              <p>No matches found.</p>
            )}
          </section>
        )}

        <h2 className="heading mt-4">Recent Opponents</h2>
        {recentOpponents.length ? (
          <ul>
            {recentOpponents.map((o) => (
              <li key={o.id} className="mb-2">
                <div>{o.opponentName}</div>
                <div className="text-sm text-gray-700">
                  {o.date} · {o.result}
                </div>
              </li>
            ))}
          </ul>
        ) : (
          <p>No recent opponents found.</p>
        )}

<<<<<<< HEAD
        {stats?.withRecords?.length ? (
          <>
            <h2 className="heading mt-4">Teammate Records</h2>
            <ul>
              {stats.withRecords.map((r) => (
                <li key={r.playerId}>
                  {r.wins}-{r.losses} with {r.playerName || r.playerId}
                </li>
              ))}
            </ul>
          </>
        ) : null}
=======
        <PlayerCharts matches={matches} />
>>>>>>> cce1665f

        <Link href="/players" className="block mt-4">
          Back to players
        </Link>
      </main>
    );
  } catch {
    return (
      <main className="container">
        <p className="text-red-500">Failed to load player.</p>
        <Link href="/players">Back to players</Link>
      </main>
    );
  }
}<|MERGE_RESOLUTION|>--- conflicted
+++ resolved
@@ -193,7 +193,7 @@
       if (winner === m.playerSide) byYear[year].wins += 1;
       else byYear[year].losses += 1;
     }
-    }
+  }
   return Object.keys(byYear)
     .sort()
     .map((season) => ({ season, ...byYear[season] }));
@@ -250,18 +250,18 @@
         {player.club_id && <p>Club: {player.club_id}</p>}
 
         <nav className="mt-4 mb-4 space-x-4">
-          <Link
-            href={`/players/${params.id}?view=timeline`}
-            className={view === "timeline" ? "font-bold" : ""}
-          >
-            Timeline
-          </Link>
-          <Link
-            href={`/players/${params.id}?view=summary`}
-            className={view === "summary" ? "font-bold" : ""}
-          >
-            Season Summary
-          </Link>
+            <Link
+              href={`/players/${params.id}?view=timeline`}
+              className={view === "timeline" ? "font-bold" : ""}
+            >
+              Timeline
+            </Link>
+            <Link
+              href={`/players/${params.id}?view=summary`}
+              className={view === "summary" ? "font-bold" : ""}
+            >
+              Season Summary
+            </Link>
         </nav>
 
         {view === "timeline" ? (
@@ -339,7 +339,6 @@
           <p>No recent opponents found.</p>
         )}
 
-<<<<<<< HEAD
         {stats?.withRecords?.length ? (
           <>
             <h2 className="heading mt-4">Teammate Records</h2>
@@ -352,9 +351,8 @@
             </ul>
           </>
         ) : null}
-=======
+
         <PlayerCharts matches={matches} />
->>>>>>> cce1665f
 
         <Link href="/players" className="block mt-4">
           Back to players
