--- conflicted
+++ resolved
@@ -51,11 +51,7 @@
 async def test_create_match_rejects_duplicate_players(tmp_path):
   os.environ["DATABASE_URL"] = f"sqlite+aiosqlite:///{tmp_path}/test.db"
   from app import db
-<<<<<<< HEAD
-  from app.models import Sport, Match, MatchParticipant, User
-=======
   from app.models import Match, MatchParticipant, Sport, User
->>>>>>> aaf9956a
   from app.schemas import MatchCreate, Participant
   from app.routers.matches import create_match
 
