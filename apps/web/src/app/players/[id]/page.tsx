import React from "react";
import Link from "next/link";
import { apiFetch } from "../../../lib/api";
import PlayerCharts from "./PlayerCharts";

interface Player {
  id: string;
  name: string;
  club_id?: string | null;
}

type MatchRow = {
  id: string;
  sport: string;
  bestOf: number | null;
  playedAt: string | null;
  location: string | null;
};

type Participant = { side: "A" | "B"; playerIds: string[] };
type MatchDetail = {
  participants: Participant[];
  summary?:
    | {
        sets?: { A: number; B: number };
        games?: { A: number; B: number };
        points?: { A: number; B: number };
      }
    | null;
};

type EnrichedMatch = MatchRow & {
  names: Record<"A" | "B", string[]>;
  participants: Participant[];
  summary?: MatchDetail["summary"];
<<<<<<< HEAD
  playerSide: "A" | "B" | null;
  playerWon?: boolean;
=======
  playerSide?: "A" | "B" | null;
>>>>>>> da9e2c27
};

async function getPlayer(id: string): Promise<Player> {
  const res = await apiFetch(`/v0/players/${encodeURIComponent(id)}`, {
    cache: "no-store",
  } as RequestInit);
  if (!res.ok) throw new Error("player");
  return (await res.json()) as Player;
}

async function getMatches(playerId: string): Promise<EnrichedMatch[]> {
  const r = await apiFetch(
    `/v0/matches?playerId=${encodeURIComponent(playerId)}`,
    {
      cache: "no-store",
    } as RequestInit
  );
  if (!r.ok) return [];
  // Only keep the most recent five matches
  const rows = ((await r.json()) as MatchRow[]).slice(0, 5);

  const details = await Promise.all(
    rows.map(async (m) => {
      const resp = await apiFetch(`/v0/matches/${encodeURIComponent(m.id)}`, {
        cache: "no-store",
      } as RequestInit);
      if (!resp.ok) throw new Error(`match ${m.id}`);
      return { row: m, detail: (await resp.json()) as MatchDetail };
    })
  );

  const ids = new Set<string>();
  for (const { detail } of details) {
    const parts = detail?.participants ?? [];
    for (const p of parts) {
      (p?.playerIds ?? []).forEach((id) => ids.add(id));
    }
  }

  const idToName = new Map<string, string>();
  await Promise.all(
    Array.from(ids).map(async (pid) => {
      const resp = await apiFetch(`/v0/players/${encodeURIComponent(pid)}`, {
        cache: "no-store",
      } as RequestInit);
      if (resp.ok) {
        const j = (await resp.json()) as { id: string; name: string };
        idToName.set(pid, j.name);
      }
    })
  );

  return details.map(({ row, detail }) => {
    const names: Record<"A" | "B", string[]> = { A: [], B: [] };
    let playerSide: "A" | "B" | null = null;
    for (const p of detail.participants ?? []) {
<<<<<<< HEAD
      const ids = p.playerIds ?? [];
      names[p.side] = ids.map((id) => idToName.get(id) ?? id);
      if (ids.includes(playerId)) {
        playerSide = p.side;
      }
    }
    let playerWon: boolean | undefined = undefined;
    const summary = detail.summary;
    if (playerSide && summary) {
      const opp = playerSide === "A" ? "B" : "A";
      const sets = summary.sets;
      const games = summary.games;
      const points = summary.points;
      if (sets) {
        playerWon = sets[playerSide] > sets[opp];
      } else if (games) {
        playerWon = games[playerSide] > games[opp];
      } else if (points) {
        playerWon = points[playerSide] > points[opp];
      }
    }
    return { ...row, names, summary, playerSide, playerWon };
=======
      names[p.side] = (p.playerIds ?? []).map(
        (id) => idToName.get(id) ?? id
      );
      if (p.playerIds?.includes(playerId)) playerSide = p.side;
    }
    return {
      ...row,
      names,
      participants: detail.participants ?? [],
      summary: detail.summary,
      playerSide,
    };
>>>>>>> da9e2c27
  });
}

function formatSummary(s?: MatchDetail["summary"]): string {
  if (!s) return "";
  if (s.sets) return `Sets ${s.sets.A}-${s.sets.B}`;
  if (s.games) return `Games ${s.games.A}-${s.games.B}`;
  if (s.points) return `Points ${s.points.A}-${s.points.B}`;
  return "";
}

function winnerFromSummary(
  s?: MatchDetail["summary"]
): "A" | "B" | null {
  if (!s) return null;
  const checks: (keyof NonNullable<typeof s>)[] = [
    "sets",
    "points",
    "games",
    // fallbacks for other summary shapes
    // @ts-expect-error dynamic
    "total",
    // @ts-expect-error dynamic
    "score",
  ];
  for (const key of checks) {
    const val: any = (s as any)[key];
    if (val && typeof val.A === "number" && typeof val.B === "number") {
      if (val.A > val.B) return "A";
      if (val.B > val.A) return "B";
    }
  }
  return null;
}

type SeasonSummary = { season: string; wins: number; losses: number };

function summariseSeasons(matches: EnrichedMatch[]): SeasonSummary[] {
  const byYear: Record<string, { wins: number; losses: number }> = {};
  for (const m of matches) {
    if (!m.playedAt) continue;
    const year = new Date(m.playedAt).getFullYear().toString();
    if (!byYear[year]) byYear[year] = { wins: 0, losses: 0 };
    const winner = winnerFromSummary(m.summary);
    if (winner && m.playerSide) {
      if (winner === m.playerSide) byYear[year].wins += 1;
      else byYear[year].losses += 1;
    }
  }
  return Object.keys(byYear)
    .sort()
    .map((season) => ({ season, ...byYear[season] }));
}

export default async function PlayerPage({
  params,
  searchParams,
}: {
  params: { id: string };
  searchParams: { view?: string };
}) {
  try {
    const [player, matches] = await Promise.all([
      getPlayer(params.id),
      getMatches(params.id),
    ]);

    const view = searchParams?.view === "summary" ? "summary" : "timeline";
    const seasons = summariseSeasons(matches);
    const sortedMatches = [...matches].sort((a, b) => {
      const da = a.playedAt ? new Date(a.playedAt).getTime() : 0;
      const db = b.playedAt ? new Date(b.playedAt).getTime() : 0;
      return da - db;
    });

    const recentOpponents = matches
      .map((m) => {
        const part = m.participants.find((p) =>
          p.playerIds.includes(player.id)
        );
        if (!part) return null;
        const mySide = part.side;
        const oppSide = mySide === "A" ? "B" : "A";
        the opponentName = m.names[oppSide].join(" & ");
        const winner = winnerFromSummary(m.summary);
        const result = winner ? (winner === mySide ? "Win" : "Loss") : "—";
        const date = m.playedAt
          ? new Date(m.playedAt).toLocaleDateString()
          : "—";
        return { id: m.id, opponentName, date, result };
      })
      .filter(Boolean) as {
      id: string;
      opponentName: string;
      date: string;
      result: string;
    }[];

    return (
      <main className="container">
        <h1 className="heading">{player.name}</h1>
        {player.club_id && <p>Club: {player.club_id}</p>}

        <nav className="mt-4 mb-4 space-x-4">
          <Link
            href={`/players/${params.id}?view=timeline`}
            className={view === "timeline" ? "font-bold" : ""}
          >
            Timeline
          </Link>
          <Link
            href={`/players/${params.id}?view=summary`}
            className={view === "summary" ? "font-bold" : ""}
          >
            Season Summary
          </Link>
        </nav>

        {view === "timeline" ? (
          <section>
            <h2 className="heading">Matches</h2>
            {sortedMatches.length ? (
              <ul>
                {sortedMatches.map((m) => {
                  const winner = winnerFromSummary(m.summary);
                  const result =
                    winner && m.playerSide
                      ? winner === m.playerSide
                        ? "Win"
                        : "Loss"
                      : "";
                  return (
                    <li key={m.id} className="mb-2">
                      <div>
                        <Link href={`/matches/${m.id}`}>
                          {m.names.A.join(" & ")} vs {m.names.B.join(" & ")}
                        </Link>
                      </div>
                      <div className="text-sm text-gray-700">
                        {formatSummary(m.summary)}
                        {result ? ` · ${result}` : ""}
                        {m.summary || result ? " · " : ""}
                        {m.sport} · Best of {m.bestOf ?? "—"} ·{" "}
                        {m.playedAt
                          ? new Date(m.playedAt).toLocaleDateString()
                          : "—"}
                        {" · "}
                        {m.location ?? "—"}
                      </div>
                    </li>
                  );
                })}
              </ul>
            ) : (
              <p>No matches found.</p>
            )}
          </section>
        ) : (
          <section>
            <h2 className="heading">Season Summary</h2>
            {seasons.length ? (
              <ul>
                {seasons.map((s) => (
                  <li key={s.season} className="mb-2">
                    <div className="font-semibold">{s.season}</div>
                    <div className="text-sm text-gray-700">
                      Wins: {s.wins} · Losses: {s.losses}
                    </div>
                  </li>
                ))}
              </ul>
            ) : (
              <p>No matches found.</p>
            )}
          </section>
        )}

        <h2 className="heading mt-4">Recent Opponents</h2>
        {recentOpponents.length ? (
          <ul>
            {recentOpponents.map((o) => (
              <li key={o.id} className="mb-2">
                <div>{o.opponentName}</div>
                <div className="text-sm text-gray-700">
                  {o.date} · {o.result}
                </div>
              </li>
            ))}
          </ul>
        ) : (
          <p>No recent opponents found.</p>
        )}

        <PlayerCharts matches={matches} />

        <Link href="/players" className="block mt-4">
          Back to players
        </Link>
      </main>
    );
  } catch {
    return (
      <main className="container">
        <p className="text-red-500">Failed to load player.</p>
        <Link href="/players">Back to players</Link>
      </main>
    );
  }
}<|MERGE_RESOLUTION|>--- conflicted
+++ resolved
@@ -33,12 +33,8 @@
   names: Record<"A" | "B", string[]>;
   participants: Participant[];
   summary?: MatchDetail["summary"];
-<<<<<<< HEAD
   playerSide: "A" | "B" | null;
   playerWon?: boolean;
-=======
-  playerSide?: "A" | "B" | null;
->>>>>>> da9e2c27
 };
 
 async function getPlayer(id: string): Promise<Player> {
@@ -95,7 +91,6 @@
     const names: Record<"A" | "B", string[]> = { A: [], B: [] };
     let playerSide: "A" | "B" | null = null;
     for (const p of detail.participants ?? []) {
-<<<<<<< HEAD
       const ids = p.playerIds ?? [];
       names[p.side] = ids.map((id) => idToName.get(id) ?? id);
       if (ids.includes(playerId)) {
@@ -117,21 +112,14 @@
         playerWon = points[playerSide] > points[opp];
       }
     }
-    return { ...row, names, summary, playerSide, playerWon };
-=======
-      names[p.side] = (p.playerIds ?? []).map(
-        (id) => idToName.get(id) ?? id
-      );
-      if (p.playerIds?.includes(playerId)) playerSide = p.side;
-    }
     return {
       ...row,
       names,
       participants: detail.participants ?? [],
-      summary: detail.summary,
+      summary,
       playerSide,
+      playerWon,
     };
->>>>>>> da9e2c27
   });
 }
 
@@ -180,7 +168,7 @@
       if (winner === m.playerSide) byYear[year].wins += 1;
       else byYear[year].losses += 1;
     }
-  }
+    }
   return Object.keys(byYear)
     .sort()
     .map((season) => ({ season, ...byYear[season] }));
@@ -215,7 +203,7 @@
         if (!part) return null;
         const mySide = part.side;
         const oppSide = mySide === "A" ? "B" : "A";
-        the opponentName = m.names[oppSide].join(" & ");
+        const opponentName = m.names[oppSide].join(" & ");
         const winner = winnerFromSummary(m.summary);
         const result = winner ? (winner === mySide ? "Win" : "Loss") : "—";
         const date = m.playedAt
