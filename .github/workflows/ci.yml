--- conflicted
+++ resolved
@@ -8,7 +8,6 @@
 jobs:
   test:
     runs-on: ubuntu-latest
-<<<<<<< HEAD
     services:
       postgres:
         image: postgres:16
@@ -27,10 +26,6 @@
       DATABASE_URL: >-
         postgresql+asyncpg://postgres:postgres@localhost:5432/crosssport_dev
       PYTHONPATH: ${{ github.workspace }}
-=======
-    env:
-      DATABASE_URL: sqlite+aiosqlite:///./ci.db
->>>>>>> b7d4b8e4
     steps:
       - uses: actions/checkout@v4
       - uses: actions/setup-python@v5
@@ -40,19 +35,13 @@
         run: |
           python -m pip install --upgrade pip
           pip install -r backend/requirements.txt
-<<<<<<< HEAD
-      - name: Run migrations
-        working-directory: backend
-        run: alembic upgrade head
-      - name: Run tests
-=======
           pip install pytest
       - name: Run migrations
         if: ${{ !startsWith(env.DATABASE_URL, 'sqlite') }}
+        working-directory: backend
         run: alembic upgrade head
       - name: Run tests
         env:
           PYTHONPATH: ${{ github.workspace }}
           DATABASE_URL: ${{ env.DATABASE_URL }}
->>>>>>> b7d4b8e4
         run: pytest -q