import asyncio
import os
from sqlalchemy import select
from sqlalchemy.ext.asyncio import AsyncSession, create_async_engine
from sqlalchemy.orm import sessionmaker
from app.models import Sport, RuleSet, Club, Player

DATABASE_URL = os.getenv("DATABASE_URL")
if not DATABASE_URL:
    raise RuntimeError("DATABASE_URL environment variable is required")
if DATABASE_URL.startswith("postgresql://"):
    DATABASE_URL = DATABASE_URL.replace("postgresql://", "postgresql+asyncpg://", 1)

engine = create_async_engine(DATABASE_URL, echo=False, pool_pre_ping=True)
Session = sessionmaker(engine, class_=AsyncSession, expire_on_commit=False)

async def main():
    async with Session() as s:
        existing = (await s.execute(select(Sport))).scalars().all()
        have = {x.id for x in existing}
<<<<<<< HEAD
        for sid, name in [("padel", "Padel"), ("bowling", "Bowling"), ("pickleball", "Pickleball")]:
=======
        for sid, name in [("padel", "Padel"), ("bowling", "Bowling"), ("tennis", "Tennis")]:
>>>>>>> 15d272aa
            if sid not in have:
                s.add(Sport(id=sid, name=name))
        await s.commit()

        # basic rulesets
        existing_rs = {
            x.id for x in (await s.execute(select(RuleSet))).scalars().all()
        }
        rulesets = [
            RuleSet(
                id="padel-default",
                sport_id="padel",
                name="Padel default",
                config={"goldenPoint": False, "tiebreakTo": 7, "sets": 3},
            ),
            RuleSet(
                id="padel-golden",
                sport_id="padel",
                name="Padel golden point",
                config={"goldenPoint": True, "tiebreakTo": 7, "sets": 3},
            ),
            RuleSet(
                id="bowling-standard",
                sport_id="bowling",
                name="Bowling standard",
                config={"frames": 10, "tenthFrameBonus": True},
            ),
            RuleSet(
<<<<<<< HEAD
                id="pickleball-standard",
                sport_id="pickleball",
                name="Pickleball standard",
                config={"pointsTo": 11, "winBy": 2, "bestOf": 3},
=======
                id="tennis-standard",
                sport_id="tennis",
                name="Tennis standard",
                config={"tiebreakTo": 7, "sets": 3},
>>>>>>> 15d272aa
            ),
        ]
        for rs in rulesets:
            if rs.id not in existing_rs:
                s.add(rs)
        await s.commit()

        # sample club
        existing_clubs = {
            x.id for x in (await s.execute(select(Club))).scalars().all()
        }
        for cid, name in [("demo-club", "Demo Club")]:
            if cid not in existing_clubs:
                s.add(Club(id=cid, name=name))
        await s.commit()

        # sample player
        existing_players = {
            x.id for x in (await s.execute(select(Player))).scalars().all()
        }
        players = [
            Player(id="demo-player", name="Demo Player", club_id="demo-club"),
        ]
        for p in players:
            if p.id not in existing_players:
                s.add(p)
        await s.commit()

if __name__ == "__main__":
    asyncio.run(main())<|MERGE_RESOLUTION|>--- conflicted
+++ resolved
@@ -18,11 +18,12 @@
     async with Session() as s:
         existing = (await s.execute(select(Sport))).scalars().all()
         have = {x.id for x in existing}
-<<<<<<< HEAD
-        for sid, name in [("padel", "Padel"), ("bowling", "Bowling"), ("pickleball", "Pickleball")]:
-=======
-        for sid, name in [("padel", "Padel"), ("bowling", "Bowling"), ("tennis", "Tennis")]:
->>>>>>> 15d272aa
+        for sid, name in [
+            ("padel", "Padel"),
+            ("bowling", "Bowling"),
+            ("tennis", "Tennis"),
+            ("pickleball", "Pickleball"),
+        ]:
             if sid not in have:
                 s.add(Sport(id=sid, name=name))
         await s.commit()
@@ -51,17 +52,16 @@
                 config={"frames": 10, "tenthFrameBonus": True},
             ),
             RuleSet(
-<<<<<<< HEAD
+                id="tennis-standard",
+                sport_id="tennis",
+                name="Tennis standard",
+                config={"tiebreakTo": 7, "sets": 3},
+            ),
+            RuleSet(
                 id="pickleball-standard",
                 sport_id="pickleball",
                 name="Pickleball standard",
                 config={"pointsTo": 11, "winBy": 2, "bestOf": 3},
-=======
-                id="tennis-standard",
-                sport_id="tennis",
-                name="Tennis standard",
-                config={"tiebreakTo": 7, "sets": 3},
->>>>>>> 15d272aa
             ),
         ]
         for rs in rulesets:
