--- conflicted
+++ resolved
@@ -146,10 +146,7 @@
   return (
     <main className="container">
       <h1 className="heading">Record {sport} Match</h1>
-<<<<<<< HEAD
-
-=======
->>>>>>> f7b596ae
+      
       {formError && <p className="error">{formError}</p>}
 
       <section className="section">
