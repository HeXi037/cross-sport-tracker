import os
import sys
import asyncio
import uuid
import hashlib
import pytest
from sqlalchemy import select

sys.path.append(os.path.abspath(os.path.join(os.path.dirname(__file__), "..")))

os.environ["DATABASE_URL"] = "sqlite+aiosqlite:///./test_auth.db"
os.environ["JWT_SECRET"] = "testsecret"
os.environ["ADMIN_SECRET"] = "admintest"

from fastapi import FastAPI
from slowapi.errors import RateLimitExceeded
from fastapi.testclient import TestClient
from app import db
from app.models import User, Player, Club
from app.routers import auth, players
from app.routers.auth import pwd_context

app = FastAPI()
app.state.limiter = auth.limiter
app.add_exception_handler(RateLimitExceeded, auth.rate_limit_handler)
app.include_router(auth.router)
app.include_router(players.router)


async def create_player(name: str, user_id: str | None = None) -> str:
    async with db.AsyncSessionLocal() as session:
        pid = uuid.uuid4().hex
        player = Player(id=pid, name=name, user_id=user_id)
        session.add(player)
        await session.commit()
        return pid


@pytest.fixture(scope="module", autouse=True)
def setup_db():
    async def init_models():
        if os.path.exists("./test_auth.db"):
            os.remove("./test_auth.db")
        db.engine = None
        db.AsyncSessionLocal = None
        engine = db.get_engine()
        async with engine.begin() as conn:
            await conn.run_sync(
                db.Base.metadata.create_all,
                tables=[User.__table__, Player.__table__, Club.__table__],
            )
    asyncio.run(init_models())
    yield
    if os.path.exists("./test_auth.db"):
        os.remove("./test_auth.db")


def test_signup_login_and_protected_access():
    with TestClient(app) as client:
        resp = client.post(
            "/auth/signup", json={"username": "alice", "password": "Str0ng!Pass"}
        )
        assert resp.status_code == 200
        token = resp.json()["access_token"]
        assert token

        async def fetch_user():
            async with db.AsyncSessionLocal() as session:
                return (
                    await session.execute(
                        select(User).where(User.username == "alice")
                    )
                ).scalar_one()

        user = asyncio.run(fetch_user())
        assert user.password_hash != "pw"
        assert pwd_context.verify("Str0ng!Pass", user.password_hash)

        resp = client.post(
            "/auth/login", json={"username": "alice", "password": "Str0ng!Pass"}
        )
        assert resp.status_code == 200
        user_token = resp.json()["access_token"]

        resp = client.post(
            "/auth/signup",
            json={"username": "admin", "password": "Str0ng!Pass", "is_admin": True},
        )
        assert resp.status_code == 403

        admin_token = client.post(
            "/auth/signup",
            json={"username": "admin", "password": "Str0ng!Pass", "is_admin": True},
            headers={"X-Admin-Secret": "admintest"},
        ).json()["access_token"]

        pid = client.post(
            "/players",
            json={"name": "Bob"},
            headers={"Authorization": f"Bearer {admin_token}"},
        ).json()["id"]
        resp = client.delete(
            f"/players/{pid}", headers={"Authorization": f"Bearer {user_token}"}
        )
        assert resp.status_code == 403

        resp = client.delete(
            f"/players/{pid}", headers={"Authorization": f"Bearer {admin_token}"}
        )
        assert resp.status_code == 204


@pytest.mark.parametrize(
    "username,password",
    [
        ("weak1", "short"),
        ("weak2", "allletters"),
        ("weak3", "NoSymbol1"),
        ("weak4", "NoNumber!"),
    ],
)
def test_signup_rejects_invalid_password(username, password):
    with TestClient(app) as client:
        resp = client.post(
            "/auth/signup", json={"username": username, "password": password}
        )
        assert resp.status_code == 422


def test_signup_links_orphan_player():
    pid = asyncio.run(create_player("charlie"))
    with TestClient(app) as client:
        resp = client.post(
            "/auth/signup", json={"username": "charlie", "password": "Str0ng!Pass"}
        )
        assert resp.status_code == 200

    async def fetch():
        async with db.AsyncSessionLocal() as session:
            player = await session.get(Player, pid)
            user = (
                await session.execute(select(User).where(User.username == "charlie"))
            ).scalar_one()
            same_name_players = (
                await session.execute(select(Player).where(Player.name == "charlie"))
            ).scalars().all()
            return player, user, same_name_players

    player, user, same_name_players = asyncio.run(fetch())
    assert player.user_id == user.id
    assert len(same_name_players) == 1


def test_signup_rejects_attached_player():
    asyncio.run(create_player("dave", user_id="attached"))
    with TestClient(app) as client:
        resp = client.post(
            "/auth/signup", json={"username": "dave", "password": "Str0ng!Pass"}
        )
        assert resp.status_code == 400
        assert resp.json()["detail"] == "player exists"

    async def fetch_user():
        async with db.AsyncSessionLocal() as session:
            user = (
                await session.execute(select(User).where(User.username == "dave"))
            ).scalar_one_or_none()
            return user

    user = asyncio.run(fetch_user())
    assert user is None


def test_login_rate_limited():
    auth.limiter.reset()
    with TestClient(app) as client:
<<<<<<< HEAD
        resp = client.post(
            "/auth/signup", json={"username": "rate", "password": "Str0ng!Pass"}
        )
        assert resp.status_code == 200
        for _ in range(5):
            ok = client.post(
                "/auth/login", json={"username": "rate", "password": "Str0ng!Pass"}
            )
            assert ok.status_code == 200
        resp = client.post(
            "/auth/login", json={"username": "rate", "password": "Str0ng!Pass"}
        )
        assert resp.status_code == 429


def test_login_rate_limited_per_ip():
    auth.limiter.reset()
    with TestClient(app) as client:
        resp = client.post(
            "/auth/signup",
            json={"username": "iprate", "password": "Str0ng!Pass"},
        )
        assert resp.status_code == 200
        h1 = {"X-Forwarded-For": "1.1.1.1"}
        h2 = {"X-Forwarded-For": "2.2.2.2"}
        for _ in range(5):
            ok = client.post(
                "/auth/login",
                json={"username": "iprate", "password": "Str0ng!Pass"},
                headers=h1,
=======
        client.post(
            "/auth/signup",
            json={"username": "rate", "password": "Str0ng!Pass"},
        )
        for _ in range(5):
            ok = client.post(
                "/auth/login",
                json={"username": "rate", "password": "Str0ng!Pass"},
>>>>>>> 1618678a
            )
            assert ok.status_code == 200
        resp = client.post(
            "/auth/login",
<<<<<<< HEAD
            json={"username": "iprate", "password": "Str0ng!Pass"},
            headers=h1,
        )
        assert resp.status_code == 429
        ok2 = client.post(
            "/auth/login",
            json={"username": "iprate", "password": "Str0ng!Pass"},
            headers=h2,
        )
        assert ok2.status_code == 200
=======
            json={"username": "rate", "password": "Str0ng!Pass"},
        )
        assert resp.status_code == 429


def test_login_accepts_sha256_hash():
    auth.limiter.reset()
    async def create_legacy_user():
        async with db.AsyncSessionLocal() as session:
            uid = uuid.uuid4().hex
            legacy_hash = hashlib.sha256("pw".encode()).hexdigest()
            user = User(id=uid, username="legacy", password_hash=legacy_hash)
            session.add(user)
            player = Player(id=uuid.uuid4().hex, user_id=uid, name="legacy")
            session.add(player)
            await session.commit()

    asyncio.run(create_legacy_user())
    with TestClient(app) as client:
        resp = client.post("/auth/login", json={"username": "legacy", "password": "pw"})
        assert resp.status_code == 200
>>>>>>> 1618678a
<|MERGE_RESOLUTION|>--- conflicted
+++ resolved
@@ -26,7 +26,6 @@
 app.include_router(auth.router)
 app.include_router(players.router)
 
-
 async def create_player(name: str, user_id: str | None = None) -> str:
     async with db.AsyncSessionLocal() as session:
         pid = uuid.uuid4().hex
@@ -34,7 +33,6 @@
         session.add(player)
         await session.commit()
         return pid
-
 
 @pytest.fixture(scope="module", autouse=True)
 def setup_db():
@@ -54,7 +52,6 @@
     if os.path.exists("./test_auth.db"):
         os.remove("./test_auth.db")
 
-
 def test_signup_login_and_protected_access():
     with TestClient(app) as client:
         resp = client.post(
@@ -108,7 +105,6 @@
             f"/players/{pid}", headers={"Authorization": f"Bearer {admin_token}"}
         )
         assert resp.status_code == 204
-
 
 @pytest.mark.parametrize(
     "username,password",
@@ -126,7 +122,6 @@
         )
         assert resp.status_code == 422
 
-
 def test_signup_links_orphan_player():
     pid = asyncio.run(create_player("charlie"))
     with TestClient(app) as client:
@@ -150,7 +145,6 @@
     assert player.user_id == user.id
     assert len(same_name_players) == 1
 
-
 def test_signup_rejects_attached_player():
     asyncio.run(create_player("dave", user_id="attached"))
     with TestClient(app) as client:
@@ -170,11 +164,9 @@
     user = asyncio.run(fetch_user())
     assert user is None
 
-
 def test_login_rate_limited():
     auth.limiter.reset()
     with TestClient(app) as client:
-<<<<<<< HEAD
         resp = client.post(
             "/auth/signup", json={"username": "rate", "password": "Str0ng!Pass"}
         )
@@ -188,7 +180,6 @@
             "/auth/login", json={"username": "rate", "password": "Str0ng!Pass"}
         )
         assert resp.status_code == 429
-
 
 def test_login_rate_limited_per_ip():
     auth.limiter.reset()
@@ -205,21 +196,10 @@
                 "/auth/login",
                 json={"username": "iprate", "password": "Str0ng!Pass"},
                 headers=h1,
-=======
-        client.post(
-            "/auth/signup",
-            json={"username": "rate", "password": "Str0ng!Pass"},
-        )
-        for _ in range(5):
-            ok = client.post(
-                "/auth/login",
-                json={"username": "rate", "password": "Str0ng!Pass"},
->>>>>>> 1618678a
             )
             assert ok.status_code == 200
         resp = client.post(
             "/auth/login",
-<<<<<<< HEAD
             json={"username": "iprate", "password": "Str0ng!Pass"},
             headers=h1,
         )
@@ -230,11 +210,6 @@
             headers=h2,
         )
         assert ok2.status_code == 200
-=======
-            json={"username": "rate", "password": "Str0ng!Pass"},
-        )
-        assert resp.status_code == 429
-
 
 def test_login_accepts_sha256_hash():
     auth.limiter.reset()
@@ -251,5 +226,4 @@
     asyncio.run(create_legacy_user())
     with TestClient(app) as client:
         resp = client.post("/auth/login", json={"username": "legacy", "password": "pw"})
-        assert resp.status_code == 200
->>>>>>> 1618678a
+        assert resp.status_code == 200