--- conflicted
+++ resolved
@@ -5,11 +5,16 @@
 from sqlalchemy.ext.asyncio import AsyncSession
 
 from ..db import get_session
-<<<<<<< HEAD
-from ..models import Player, Match, MatchParticipant, User, Badge, PlayerBadge
-=======
-from ..models import Player, Match, MatchParticipant, User, Comment, PlayerMetric
->>>>>>> 8de4757f
+from ..models import (
+    Player,
+    Match,
+    MatchParticipant,
+    User,
+    Comment,
+    PlayerMetric,
+    Badge,
+    PlayerBadge,
+)
 from ..schemas import (
     PlayerCreate,
     PlayerOut,
@@ -17,14 +22,11 @@
     PlayerNameOut,
     PlayerStatsOut,
     VersusRecord,
-<<<<<<< HEAD
     BadgeOut,
-=======
     CommentCreate,
     CommentOut,
     SportFormatStats,
     StreakSummary,
->>>>>>> 8de4757f
 )
 from ..exceptions import ProblemDetail, PlayerAlreadyExists, PlayerNotFound
 from ..services import (
@@ -35,14 +37,12 @@
 from .admin import require_admin
 from .auth import get_current_user
 
-# Resource-only prefix; versioning added in main.py
 router = APIRouter(
     prefix="/players",
     tags=["players"],
     responses={400: {"model": ProblemDetail}, 404: {"model": ProblemDetail}},
 )
 
-# POST /api/v0/players
 @router.post("", response_model=PlayerOut)
 async def create_player(
     body: PlayerCreate, session: AsyncSession = Depends(get_session)
@@ -63,9 +63,6 @@
     )
     session.add(p)
     await session.commit()
-<<<<<<< HEAD
-    return PlayerOut(id=pid, name=p.name, club_id=p.club_id, badges=[])
-=======
     return PlayerOut(
         id=pid,
         name=p.name,
@@ -73,10 +70,9 @@
         photo_url=p.photo_url,
         location=p.location,
         ranking=p.ranking,
-    )
->>>>>>> 8de4757f
-
-# GET /api/v0/players
+        badges=[],
+    )
+
 @router.get("", response_model=PlayerListOut)
 async def list_players(
     q: str = "",
@@ -94,9 +90,6 @@
     total = (await session.execute(count_stmt)).scalar()
     stmt = stmt.limit(limit).offset(offset)
     rows = (await session.execute(stmt)).scalars().all()
-<<<<<<< HEAD
-    players = [PlayerOut(id=p.id, name=p.name, club_id=p.club_id, badges=[]) for p in rows]
-=======
     players = [
         PlayerOut(
             id=p.id,
@@ -105,13 +98,12 @@
             photo_url=p.photo_url,
             location=p.location,
             ranking=p.ranking,
+            badges=[],
         )
         for p in rows
     ]
->>>>>>> 8de4757f
     return PlayerListOut(players=players, total=total, limit=limit, offset=offset)
 
-# GET /api/v0/players/by-ids?ids=...
 @router.get("/by-ids", response_model=list[PlayerNameOut])
 async def players_by_ids(ids: str = "", session: AsyncSession = Depends(get_session)):
     id_list = [i for i in ids.split(",") if i]
@@ -122,61 +114,52 @@
     ).scalars().all()
     return [PlayerNameOut(id=p.id, name=p.name) for p in rows]
 
-# GET /api/v0/players/{player_id}
 @router.get("/{player_id}", response_model=PlayerOut)
 async def get_player(player_id: str, session: AsyncSession = Depends(get_session)):
     p = await session.get(Player, player_id)
     if not p or p.deleted_at is not None:
         raise PlayerNotFound(player_id)
-<<<<<<< HEAD
+    rows = (
+        await session.execute(
+            select(PlayerMetric).where(PlayerMetric.player_id == player_id)
+        )
+    ).scalars().all()
+    metrics = {r.sport_id: r.metrics for r in rows}
+    milestones = {r.sport_id: r.milestones for r in rows}
     badges = (
         await session.execute(
             select(Badge).join(PlayerBadge).where(PlayerBadge.player_id == player_id)
         )
     ).scalars().all()
-=======
-    rows = (
-        await session.execute(
-            select(PlayerMetric).where(PlayerMetric.player_id == player_id)
-        )
-    ).scalars().all()
-    metrics = {r.sport_id: r.metrics for r in rows}
-    milestones = {r.sport_id: r.milestones for r in rows}
->>>>>>> 8de4757f
     return PlayerOut(
         id=p.id,
         name=p.name,
         club_id=p.club_id,
-<<<<<<< HEAD
-        badges=[BadgeOut(id=b.id, name=b.name, icon=b.icon) for b in badges],
-    )
-
-
-@router.post("/{player_id}/badges/{badge_id}", status_code=204)
-async def add_badge_to_player(
-    player_id: str,
-    badge_id: str,
-    session: AsyncSession = Depends(get_session),
-):
-    p = await session.get(Player, player_id)
-    b = await session.get(Badge, badge_id)
-    if not p or p.deleted_at is not None:
-        raise PlayerNotFound(player_id)
-    if not b:
-        raise ProblemDetail(status_code=404, detail="badge not found")
-    pb = PlayerBadge(id=uuid.uuid4().hex, player_id=player_id, badge_id=badge_id)
-    session.add(pb)
-    await session.commit()
-    return Response(status_code=204)
-=======
         photo_url=p.photo_url,
         location=p.location,
         ranking=p.ranking,
         metrics=metrics or None,
         milestones=milestones or None,
-    )
-
-# GET /api/v0/players/{player_id}/comments
+        badges=[BadgeOut(id=b.id, name=b.name, icon=b.icon) for b in badges],
+    )
+
+@router.post("/{player_id}/badges/{badge_id}", status_code=204)
+async def add_badge_to_player(
+    player_id: str,
+    badge_id: str,
+    session: AsyncSession = Depends(get_session),
+):
+    p = await session.get(Player, player_id)
+    b = await session.get(Badge, badge_id)
+    if not p or p.deleted_at is not None:
+        raise PlayerNotFound(player_id)
+    if not b:
+        raise ProblemDetail(status_code=404, detail="badge not found")
+    pb = PlayerBadge(id=uuid.uuid4().hex, player_id=player_id, badge_id=badge_id)
+    session.add(pb)
+    await session.commit()
+    return Response(status_code=204)
+
 @router.get("/{player_id}/comments", response_model=list[CommentOut])
 async def list_comments(
     player_id: str, session: AsyncSession = Depends(get_session)
@@ -202,10 +185,7 @@
         )
         for c, u in rows.all()
     ]
->>>>>>> 8de4757f
-
-
-# POST /api/v0/players/{player_id}/comments
+
 @router.post("/{player_id}/comments", response_model=CommentOut)
 async def add_comment(
     player_id: str,
@@ -235,8 +215,6 @@
         createdAt=comment.created_at,
     )
 
-
-# DELETE /api/v0/players/{player_id}/comments/{comment_id}
 @router.delete("/{player_id}/comments/{comment_id}", status_code=204)
 async def delete_comment(
     player_id: str,
@@ -253,7 +231,6 @@
     await session.commit()
     return Response(status_code=204)
 
-# DELETE /api/v0/players/{player_id}
 @router.delete("/{player_id}", status_code=204)
 async def delete_player(
     player_id: str,
@@ -266,7 +243,6 @@
     p.deleted_at = func.now()
     await session.commit()
     return Response(status_code=204)
-
 
 def _winner_from_summary(summary: dict | None) -> str | None:
     if not summary:
@@ -283,7 +259,6 @@
                     return "B"
     return None
 
-
 @router.get("/{player_id}/stats", response_model=PlayerStatsOut)
 async def player_stats(
     player_id: str,
