--- conflicted
+++ resolved
@@ -1,5 +1,4 @@
 import uuid
-import os
 from pathlib import Path
 from collections import defaultdict
 from fastapi import APIRouter, Depends, Response, HTTPException, UploadFile, File
@@ -43,7 +42,6 @@
 
 
 UPLOAD_DIR = Path(__file__).resolve().parent.parent / "static" / "players"
-API_PREFIX = os.getenv("API_PREFIX", "/api").rstrip("/")
 UPLOAD_URL_PREFIX = f"{API_PREFIX}/static/players"
 MAX_PHOTO_SIZE = 5 * 1024 * 1024  # 5MB limit on upload size
 CHUNK_SIZE = 1024 * 1024  # 1MB chunks for streaming uploads
@@ -180,11 +178,6 @@
     filepath = UPLOAD_DIR / filename
     size = 0
     with open(filepath, "wb") as f:
-<<<<<<< HEAD
-        f.write(contents)
-
-    p.photo_url = f"{API_PREFIX}/static/players/{filename}"
-=======
         while True:
             chunk = await file.read(CHUNK_SIZE)
             if not chunk:
@@ -197,7 +190,6 @@
             f.write(chunk)
 
     p.photo_url = f"{UPLOAD_URL_PREFIX}/{filename}"
->>>>>>> c9318785
     await session.commit()
     return PlayerNameOut(id=p.id, name=p.name, photo_url=p.photo_url)
 
@@ -365,7 +357,7 @@
     opp_stats: dict[str, dict[str, int]] = defaultdict(
         lambda: {"wins": 0, "total": 0}
     )
-    team_stats: dict[str, dict[str, int]] = defaultdict(
+    team stats: dict[str, dict[str, int]] = defaultdict(
         lambda: {"wins": 0, "total": 0}
     )
     results: list[bool] = []
@@ -384,7 +376,7 @@
         for tid in teammates:
             team_stats[tid]["total"] += 1
             if is_win:
-                team_stats[tid]["wins"] += 1
+                team stats[tid]["wins"] += 1
 
         others = [p for p in match_to_parts[match.id] if p.id != mp.id]
         opp_ids = [pid for part in others for pid in part.player_ids]
@@ -422,7 +414,7 @@
         worst_against = min(records, key=lambda r: r.winPct)
 
     if team_stats:
-        records = [to_record(pid, s) for pid, s in team_stats.items()]
+        records = [to_record(pid, s) for pid, s in team stats.items()]
         best_with = max(records, key=lambda r: r.winPct)
         worst_with = min(records, key=lambda r: r.winPct)
         with_records = records
@@ -443,7 +435,7 @@
     streak_info = compute_streaks(results)
     streaks = StreakSummary(**streak_info)
 
-    rolling = rolling_win_percentage(results, span) if results else []
+    rolling = rolling win_percentage(results, span) if results else []
 
     return PlayerStatsOut(
         playerId=player_id,
