import uuid
from collections import defaultdict
from fastapi import APIRouter, Depends, Response, HTTPException
from sqlalchemy import select, func
from sqlalchemy.ext.asyncio import AsyncSession

from ..db import get_session
from ..models import Player, Match, MatchParticipant, User, Comment
from ..schemas import (
    PlayerCreate,
    PlayerOut,
    PlayerListOut,
    PlayerNameOut,
    PlayerStatsOut,
    VersusRecord,
<<<<<<< HEAD
    CommentCreate,
    CommentOut,
=======
    SportFormatStats,
    StreakSummary,
>>>>>>> a3a7e688
)
from ..exceptions import ProblemDetail, PlayerAlreadyExists, PlayerNotFound
from ..services import (
    compute_sport_format_stats,
    compute_streaks,
    rolling_win_percentage,
)
from .admin import require_admin
from .auth import get_current_user

# Resource-only prefix; versioning added in main.py
router = APIRouter(
    prefix="/players",
    tags=["players"],
    responses={400: {"model": ProblemDetail}, 404: {"model": ProblemDetail}},
)

# POST /api/v0/players
@router.post("", response_model=PlayerOut)
async def create_player(body: PlayerCreate, session: AsyncSession = Depends(get_session)):
    exists = (await session.execute(select(Player).where(Player.name == body.name))).scalar_one_or_none()
    if exists:
        raise PlayerAlreadyExists(body.name)
    pid = uuid.uuid4().hex
    p = Player(
        id=pid,
        name=body.name,
        club_id=body.club_id,
        photo_url=body.photo_url,
        location=body.location,
        ranking=body.ranking,
    )
    session.add(p)
    await session.commit()
    return PlayerOut(
        id=pid,
        name=p.name,
        club_id=p.club_id,
        photo_url=p.photo_url,
        location=p.location,
        ranking=p.ranking,
    )

# GET /api/v0/players
@router.get("", response_model=PlayerListOut)
async def list_players(
    q: str = "",
    limit: int = 50,
    offset: int = 0,
    session: AsyncSession = Depends(get_session),
):
    stmt = select(Player).where(Player.deleted_at.is_(None))
    count_stmt = select(func.count()).select_from(Player).where(Player.deleted_at.is_(None))
    if q:
        stmt = stmt.where(Player.name.ilike(f"%{q}%"))
        count_stmt = count_stmt.where(Player.name.ilike(f"%{q}%"))
    total = (await session.execute(count_stmt)).scalar()
    stmt = stmt.limit(limit).offset(offset)
    rows = (await session.execute(stmt)).scalars().all()
    players = [
        PlayerOut(
            id=p.id,
            name=p.name,
            club_id=p.club_id,
            photo_url=p.photo_url,
            location=p.location,
            ranking=p.ranking,
        )
        for p in rows
    ]
    return PlayerListOut(players=players, total=total, limit=limit, offset=offset)

# GET /api/v0/players/by-ids?ids=...
@router.get("/by-ids", response_model=list[PlayerNameOut])
async def players_by_ids(ids: str = "", session: AsyncSession = Depends(get_session)):
    id_list = [i for i in ids.split(",") if i]
    if not id_list:
        return []
    rows = (
        await session.execute(select(Player).where(Player.id.in_(id_list)))
    ).scalars().all()
    return [PlayerNameOut(id=p.id, name=p.name) for p in rows]

# GET /api/v0/players/{player_id}
@router.get("/{player_id}", response_model=PlayerOut)
async def get_player(player_id: str, session: AsyncSession = Depends(get_session)):
    p = await session.get(Player, player_id)
    if not p or p.deleted_at is not None:
        raise PlayerNotFound(player_id)
    return PlayerOut(
        id=p.id,
        name=p.name,
        club_id=p.club_id,
        photo_url=p.photo_url,
        location=p.location,
        ranking=p.ranking,
    )

# GET /api/v0/players/{player_id}/comments
@router.get("/{player_id}/comments", response_model=list[CommentOut])
async def list_comments(
    player_id: str, session: AsyncSession = Depends(get_session)
):
    p = await session.get(Player, player_id)
    if not p or p.deleted_at is not None:
        raise PlayerNotFound(player_id)
    stmt = (
        select(Comment, User.username)
        .join(User, Comment.user_id == User.id)
        .where(Comment.player_id == player_id, Comment.deleted_at.is_(None))
        .order_by(Comment.created_at)
    )
    rows = await session.execute(stmt)
    return [
        CommentOut(
            id=c.id,
            playerId=c.player_id,
            userId=c.user_id,
            username=u,
            content=c.content,
            createdAt=c.created_at,
        )
        for c, u in rows.all()
    ]


# POST /api/v0/players/{player_id}/comments
@router.post("/{player_id}/comments", response_model=CommentOut)
async def add_comment(
    player_id: str,
    body: CommentCreate,
    session: AsyncSession = Depends(get_session),
    user: User = Depends(get_current_user),
):
    p = await session.get(Player, player_id)
    if not p or p.deleted_at is not None:
        raise PlayerNotFound(player_id)
    cid = uuid.uuid4().hex
    comment = Comment(
        id=cid,
        player_id=player_id,
        user_id=user.id,
        content=body.content,
    )
    session.add(comment)
    await session.commit()
    await session.refresh(comment)
    return CommentOut(
        id=comment.id,
        playerId=comment.player_id,
        userId=comment.user_id,
        username=user.username,
        content=comment.content,
        createdAt=comment.created_at,
    )


# DELETE /api/v0/players/{player_id}/comments/{comment_id}
@router.delete("/{player_id}/comments/{comment_id}", status_code=204)
async def delete_comment(
    player_id: str,
    comment_id: str,
    session: AsyncSession = Depends(get_session),
    user: User = Depends(get_current_user),
):
    comment = await session.get(Comment, comment_id)
    if not comment or comment.player_id != player_id or comment.deleted_at is not None:
        raise HTTPException(status_code=404, detail="comment not found")
    if comment.user_id != user.id and not user.is_admin:
        raise HTTPException(status_code=403, detail="forbidden")
    comment.deleted_at = func.now()
    await session.commit()
    return Response(status_code=204)


# DELETE /api/v0/players/{player_id}
@router.delete("/{player_id}", status_code=204)
async def delete_player(
    player_id: str,
    session: AsyncSession = Depends(get_session),
    user: User = Depends(require_admin),
):
    p = await session.get(Player, player_id)
    if not p or p.deleted_at is not None:
        raise PlayerNotFound(player_id)
    p.deleted_at = func.now()
    await session.commit()
    return Response(status_code=204)

def _winner_from_summary(summary: dict | None) -> str | None:
    if not summary:
        return None
    for key in ("sets", "points", "games", "total", "score"):
        val = summary.get(key)
        if isinstance(val, dict):
            a = val.get("A")
            b = val.get("B")
            if isinstance(a, (int, float)) and isinstance(b, (int, float)):
                if a > b:
                    return "A"
                if b > a:
                    return "B"
    return None

@router.get("/{player_id}/stats", response_model=PlayerStatsOut)
async def player_stats(
    player_id: str,
    span: int = 10,
    session: AsyncSession = Depends(get_session),
):
    p = await session.get(Player, player_id)
    if not p:
        raise PlayerNotFound(player_id)

    stmt = select(Match, MatchParticipant).join(MatchParticipant).where(Match.deleted_at.is_(None))
    rows = [
        r
        for r in (await session.execute(stmt)).all()
        if player_id in r.MatchParticipant.player_ids
    ]
    rows.sort(key=lambda r: (r.Match.played_at, r.Match.id))
    if not rows:
        return PlayerStatsOut(playerId=player_id)

    match_ids = [r.Match.id for r in rows]
    parts = (
        await session.execute(
            select(MatchParticipant).where(MatchParticipant.match_id.in_(match_ids))
        )
    ).scalars().all()
    match_to_parts = defaultdict(list)
    for part in parts:
        match_to_parts[part.match_id].append(part)

    opp_stats: dict[str, dict[str, int]] = defaultdict(lambda: {"wins": 0, "total": 0})
    team_stats: dict[str, dict[str, int]] = defaultdict(lambda: {"wins": 0, "total": 0})
    results: list[bool] = []
    match_summary: list[tuple[str, int, bool]] = []

    for row in rows:
        match, mp = row.Match, row.MatchParticipant
        winner = _winner_from_summary(match.details)
        if winner is None:
            continue
        is_win = winner == mp.side
        results.append(is_win)
        match_summary.append((match.sport_id, len(mp.player_ids), is_win))

        teammates = [pid for pid in mp.player_ids if pid != player_id]
        for tid in teammates:
            team_stats[tid]["total"] += 1
            if is_win:
                team_stats[tid]["wins"] += 1

        others = [p for p in match_to_parts[match.id] if p.id != mp.id]
        opp_ids = [pid for part in others for pid in part.player_ids]
        for oid in opp_ids:
            opp_stats[oid]["total"] += 1
            if is_win:
                opp_stats[oid]["wins"] += 1

    needed_ids = set(list(opp_stats.keys()) + list(team_stats.keys()))
    if needed_ids:
        players = (
            await session.execute(select(Player).where(Player.id.in_(needed_ids)))
        ).scalars().all()
        id_to_name = {pl.id: pl.name for pl in players}
    else:
        id_to_name = {}

    def to_record(pid: str, stats: dict[str, int]) -> VersusRecord:
        wins = stats["wins"]
        total = stats["total"]
        losses = total - wins
        win_pct = wins / total if total else 0.0
        return VersusRecord(
            playerId=pid,
            playerName=id_to_name.get(pid, ""),
            wins=wins,
            losses=losses,
            winPct=win_pct,
        )

    best_against = worst_against = best_with = worst_with = None
    if opp_stats:
        records = [to_record(pid, s) for pid, s in opp_stats.items()]
        best_against = max(records, key=lambda r: r.winPct)
        worst_against = min(records, key=lambda r: r.winPct)

    if team_stats:
        records = [to_record(pid, s) for pid, s in team_stats.items()]
        best_with = max(records, key=lambda r: r.winPct)
        worst_with = min(records, key=lambda r: r.winPct)

    sf_stats = [
        SportFormatStats(
            sport=s,
            format={1: "singles", 2: "doubles"}.get(t, f"{t}-player"),
            wins=val["wins"],
            losses=val["losses"],
            winPct=val["winPct"],
        )
        for (s, t), val in compute_sport_format_stats(match_summary).items()
    ]

    streak_info = compute_streaks(results)
    streaks = StreakSummary(**streak_info)

    rolling = rolling_win_percentage(results, span) if results else []

    return PlayerStatsOut(
        playerId=player_id,
        bestAgainst=best_against,
        worstAgainst=worst_against,
        bestWith=best_with,
        worstWith=worst_with,
        rollingWinPct=rolling,
        sportFormatStats=sf_stats,
        streaks=streaks,
    )<|MERGE_RESOLUTION|>--- conflicted
+++ resolved
@@ -13,13 +13,10 @@
     PlayerNameOut,
     PlayerStatsOut,
     VersusRecord,
-<<<<<<< HEAD
     CommentCreate,
     CommentOut,
-=======
     SportFormatStats,
     StreakSummary,
->>>>>>> a3a7e688
 )
 from ..exceptions import ProblemDetail, PlayerAlreadyExists, PlayerNotFound
 from ..services import (
@@ -265,7 +262,7 @@
         if winner is None:
             continue
         is_win = winner == mp.side
-        results.append(is_win)
+        results.append(is_win        )
         match_summary.append((match.sport_id, len(mp.player_ids), is_win))
 
         teammates = [pid for pid in mp.player_ids if pid != player_id]
