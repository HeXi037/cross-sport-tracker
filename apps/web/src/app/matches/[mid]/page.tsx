--- conflicted
+++ resolved
@@ -66,14 +66,16 @@
 
   const parts = match.participants ?? [];
   const uniqueIds = Array.from(
-    new Set(parts.flatMap((p) => p.playerIds ?? []))
+  new Set(parts.flatMap((p) => p.playerIds ?? []))
   );
   const idToName = await fetchPlayerNames(uniqueIds);
 
-
   const playedAtDate = match.playedAt ? new Date(match.playedAt) : null;
   const playedAtStr = playedAtDate
-    ? playedAtDate.getHours() || playedAtDate.getMinutes() || playedAtDate.getSeconds() || playedAtDate.getMilliseconds()
+    ? playedAtDate.getHours() ||
+      playedAtDate.getMinutes() ||
+      playedAtDate.getSeconds() ||
+      playedAtDate.getMilliseconds()
       ? playedAtDate.toLocaleString()
       : playedAtDate.toLocaleDateString()
     : "";
@@ -90,17 +92,10 @@
         <h1 className="heading">
           {parts.map((p, idx) => (
             <span key={p.side}>
-<<<<<<< HEAD
               {(p.playerIds ?? []).map((pid, j, arr) => (
                 <span key={pid}>
                   <PlayerLabel id={pid} name={idToName.get(pid)} />
                   {j < arr.length - 1 ? " / " : ""}
-=======
-              {(p.playerIds || []).map((pid, j) => (
-                <span key={pid}>
-                  <PlayerLabel id={pid} name={idToName.get(pid)} />
-                  {j < (p.playerIds?.length || 0) - 1 ? " / " : ""}
->>>>>>> 191762f0
                 </span>
               ))}
               {idx < parts.length - 1 ? " vs " : ""}
@@ -108,7 +103,7 @@
           )) || "A vs B"}
         </h1>
         <p className="match-meta">
-          {match.sport || "sport"} · {match.ruleset || "rules"} · {" "}
+          {match.sport || "sport"} · {match.ruleset || "rules"} ·{" "}
           {match.status || "status"}
           {playedAtStr ? ` · ${playedAtStr}` : ""}
           {match.location ? ` · ${match.location}` : ""}
