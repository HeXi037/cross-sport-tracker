import os, sys, asyncio, pytest

# Ensure the backend app modules can be imported
sys.path.append(os.path.abspath(os.path.join(os.path.dirname(__file__), "..")))

# Set up an in-memory SQLite database for tests
os.environ["DATABASE_URL"] = "sqlite+aiosqlite:///./test_players.db"
os.environ["JWT_SECRET"] = "testsecret"
os.environ["ADMIN_SECRET"] = "admintest"

from fastapi import FastAPI
from fastapi.testclient import TestClient
from fastapi.responses import JSONResponse
from app import db
<<<<<<< HEAD
from app.routers import players, auth, badges
from app.models import Player, Club, User, Badge, PlayerBadge
=======
from app.routers import players, auth
from app.models import Player, Club, User, PlayerMetric
>>>>>>> 8de4757f
from app.exceptions import DomainException, ProblemDetail

app = FastAPI()


@app.exception_handler(DomainException)
async def domain_exception_handler(request, exc):
    problem = ProblemDetail(
        type=exc.type,
        title=exc.title,
        detail=exc.detail,
        status=exc.status_code,
    )
    return JSONResponse(
        status_code=exc.status_code,
        content=problem.model_dump(),
        media_type="application/problem+json",
    )


app.include_router(auth.router)
app.include_router(players.router)
app.include_router(badges.router)

@pytest.fixture(scope="module", autouse=True)
def setup_db():
    async def init_models():
        if os.path.exists("./test_players.db"):
            os.remove("./test_players.db")
        db.engine = None
        db.AsyncSessionLocal = None
        engine = db.get_engine()
        async with engine.begin() as conn:
            await conn.run_sync(
                db.Base.metadata.create_all,
                tables=[
                    Club.__table__,
                    Player.__table__,
                    User.__table__,
<<<<<<< HEAD
                    Badge.__table__,
                    PlayerBadge.__table__,
=======
                    PlayerMetric.__table__,
>>>>>>> 8de4757f
                ],
            )
    asyncio.run(init_models())
    yield
    if os.path.exists("./test_players.db"):
        os.remove("./test_players.db")

def test_list_players_pagination() -> None:
    with TestClient(app) as client:
        # Track existing players and create some new ones
        base_total = client.get("/players").json().get("total", 0)
        for i in range(5):
            resp = client.post("/players", json={"name": f"P{i}"})
            assert resp.status_code == 200
        # Request a limited subset
        resp = client.get("/players", params={"limit": 2, "offset": 1})
        assert resp.status_code == 200
        data = resp.json()
        assert data["limit"] == 2
        assert data["offset"] == 1
        assert data["total"] == base_total + 5
        assert len(data["players"]) == 2


def test_delete_player_requires_token() -> None:
    with TestClient(app) as client:
        pid = client.post("/players", json={"name": "Alice"}).json()["id"]
        resp = client.delete(f"/players/{pid}")
        assert resp.status_code == 401


def test_delete_player_soft_delete() -> None:
    with TestClient(app, raise_server_exceptions=False) as client:
        resp = client.post(
            "/auth/signup",
            json={"username": "admin", "password": "pw", "is_admin": True},
            headers={"X-Admin-Secret": "admintest"},
        )
        if resp.status_code != 200:
            resp = client.post(
                "/auth/login", json={"username": "admin", "password": "pw"}
            )
        token = resp.json()["access_token"]
        pid = client.post("/players", json={"name": "Bob"}).json()["id"]
        resp = client.delete(
            f"/players/{pid}", headers={"Authorization": f"Bearer {token}"}
        )
        assert resp.status_code == 204
        assert client.get(f"/players/{pid}").status_code == 404

    async def check_deleted():
        async with db.AsyncSessionLocal() as session:
            p = await session.get(Player, pid)
            assert p is not None and p.deleted_at is not None

    asyncio.run(check_deleted())


def test_create_player_invalid_name() -> None:
    with TestClient(app) as client:
        resp = client.post("/players", json={"name": "Bad!"})
        assert resp.status_code == 422


def test_player_badges() -> None:
    with TestClient(app) as client:
        pid = client.post("/players", json={"name": "Dana"}).json()["id"]
        bid = client.post("/badges", json={"name": "MVP"}).json()["id"]
        resp = client.post(f"/players/{pid}/badges/{bid}")
        assert resp.status_code == 204
        data = client.get(f"/players/{pid}").json()
        assert data["badges"] == [{"id": bid, "name": "MVP", "icon": None}]<|MERGE_RESOLUTION|>--- conflicted
+++ resolved
@@ -1,9 +1,7 @@
 import os, sys, asyncio, pytest
 
-# Ensure the backend app modules can be imported
 sys.path.append(os.path.abspath(os.path.join(os.path.dirname(__file__), "..")))
 
-# Set up an in-memory SQLite database for tests
 os.environ["DATABASE_URL"] = "sqlite+aiosqlite:///./test_players.db"
 os.environ["JWT_SECRET"] = "testsecret"
 os.environ["ADMIN_SECRET"] = "admintest"
@@ -12,17 +10,11 @@
 from fastapi.testclient import TestClient
 from fastapi.responses import JSONResponse
 from app import db
-<<<<<<< HEAD
 from app.routers import players, auth, badges
-from app.models import Player, Club, User, Badge, PlayerBadge
-=======
-from app.routers import players, auth
-from app.models import Player, Club, User, PlayerMetric
->>>>>>> 8de4757f
+from app.models import Player, Club, User, Badge, PlayerBadge, PlayerMetric
 from app.exceptions import DomainException, ProblemDetail
 
 app = FastAPI()
-
 
 @app.exception_handler(DomainException)
 async def domain_exception_handler(request, exc):
@@ -37,7 +29,6 @@
         content=problem.model_dump(),
         media_type="application/problem+json",
     )
-
 
 app.include_router(auth.router)
 app.include_router(players.router)
@@ -58,12 +49,9 @@
                     Club.__table__,
                     Player.__table__,
                     User.__table__,
-<<<<<<< HEAD
                     Badge.__table__,
                     PlayerBadge.__table__,
-=======
                     PlayerMetric.__table__,
->>>>>>> 8de4757f
                 ],
             )
     asyncio.run(init_models())
@@ -73,12 +61,10 @@
 
 def test_list_players_pagination() -> None:
     with TestClient(app) as client:
-        # Track existing players and create some new ones
         base_total = client.get("/players").json().get("total", 0)
         for i in range(5):
             resp = client.post("/players", json={"name": f"P{i}"})
             assert resp.status_code == 200
-        # Request a limited subset
         resp = client.get("/players", params={"limit": 2, "offset": 1})
         assert resp.status_code == 200
         data = resp.json()
@@ -87,13 +73,11 @@
         assert data["total"] == base_total + 5
         assert len(data["players"]) == 2
 
-
 def test_delete_player_requires_token() -> None:
     with TestClient(app) as client:
         pid = client.post("/players", json={"name": "Alice"}).json()["id"]
         resp = client.delete(f"/players/{pid}")
         assert resp.status_code == 401
-
 
 def test_delete_player_soft_delete() -> None:
     with TestClient(app, raise_server_exceptions=False) as client:
@@ -121,12 +105,10 @@
 
     asyncio.run(check_deleted())
 
-
 def test_create_player_invalid_name() -> None:
     with TestClient(app) as client:
         resp = client.post("/players", json={"name": "Bad!"})
         assert resp.status_code == 422
-
 
 def test_player_badges() -> None:
     with TestClient(app) as client:
